# agentydragon

This file documents the changes introduced on the `agentydragon` branch
(off the `main` branch) of the codex repository.

## codex-rs: session resume and playback
- Added `session` subcommand to the CLI (`codex session <UUID>`) to resume TUI sessions by UUID.
- Integrated the `uuid` crate for session identifiers.
- Updated TUI (`codex-rs/tui`) to respect and replay previous session transcripts:
  - Methods: `set_session_id`, `session_id`, `replay_items`.
  - Load rollouts from `sessions/rollout-<UUID>.jsonl`.
- Printed resume command on exit: `codex session <UUID>`.

## codex-core enhancements
- Exposed core model types: `ContentItem`, `ReasoningItemReasoningSummary`, `ResponseItem`.
- Added `composer_max_rows` setting (with serde default) to TUI configuration.

## Dependency updates
- Added `uuid` crate to `codex-rs/cli` and `codex-rs/tui`.

## Pre-commit config changes
- Configured Rust build hook in `.pre-commit-config.yaml` to fail on warnings by setting `RUSTFLAGS="-D warnings"`.

## codex-rs/tui: Undo feedback decision with Esc key
- Pressing `Esc` in feedback-entry mode now cancels feedback entry and returns to the select menu, preserving the partially entered feedback text.
- Added a unit test for the ESC cancellation behavior in `tui/src/user_approval_widget.rs`.

## codex-rs/tui: restore inline mount DSL and slash-command dispatch
- Reintroduced logic in `ChatComposer` to dispatch `AppEvent::InlineMountAdd` and `AppEvent::InlineMountRemove` when `/mount-add` or `/mount-remove` is entered with inline arguments.
- Restored dispatch of `AppEvent::DispatchCommand` for slash commands selected via the command popup, including proper cleanup of the composer input.

## codex-rs/tui: slash-command `/edit-prompt` opens external editor
- Fixed slash-command `/edit-prompt` to invoke the configured external editor for prompt drafting (in addition to Ctrl+E).

## codex-rs/tui: display context remaining percentage
  - Added module `tui/src/context.rs` with heuristics (`approximate_tokens_used`, `max_tokens_for_model`, `calculate_context_percent_remaining`).
  - Updated `ChatWidget` and `ChatComposer::render_ref` to track history items and render `<N>% context left` indicator with color thresholds.
  - Added unit tests in `tui/tests/context_percent.rs` for token counting and percent formatting boundary conditions.

## codex-rs/tui: compact Markdown rendering option
  - Added `markdown_compact` config flag under UI settings to collapse heading-content spacing when enabled.
  - When enabled, headings render immediately adjacent to content with no blank line between them.
  - Updated Markdown rendering in chat UI and logs to honor compact mode globally (diffs, docs, help messages).
  - Added unit tests covering H1–H6 heading spacing for both compact and default modes.
<<<<<<< HEAD

## codex-rs: document MCP servers example in README
- Added an inline TOML snippet under “Model Context Protocol Support” in `codex-rs/README.md` showing how to configure external `mcp_servers` entries in `~/.codex/config.toml`.
- Documented `codex mcp` behavior: JSON-RPC over stdin/stdout, optional sandbox, no ephemeral container, default `codex` tool schema, and example ListTools/CallTool schema.
=======
>>>>>>> da1df276

## Documentation tasks

Tasks live under `agentydragon/tasks/` as individual Markdown files. Please update each task’s **Status** and **Implementation** sections in place rather than maintaining a static list here.

### Branch & Worktree Workflow

- **Branch convention**: work on each task in its own branch named `agentydragon-<task-id>-<task-slug>`, to avoid refname conflicts.
- **Worktree helper**: in `agentydragon/tasks/`, run:
-
-   ```sh
-   # Accept a full slug (NN-slug) or two-digit task ID (NN), optionally multiple; --tmux opens each in its own tmux pane and auto-commits each task as its Developer agent finishes:
-   agentydragon/tools/create_task_worktree.py [--agent] [--tmux] <task-slug|NN> [<task-slug|NN>...]
-   ```
-
-  Without `--agent`, this creates or reuses a worktree at
-  `agentydragon/tasks/.worktrees/<task-id>-<task-slug>` off the `agentydragon` branch.
-  Internally, the helper uses CoW hydration instead of a normal checkout: it registers the worktree with `git worktree add --no-checkout`, then performs a filesystem-level reflink
-  of all files (macOS: `cp -cRp`; Linux: `cp --reflink=auto`), falling back to `rsync` if reflinks aren’t supported. This makes new worktrees appear nearly instantly on supported filesystems while
-  preserving untracked files.
  -  With `--agent`, after setup it runs pre-commit checks (aborting on failure), then launches the Developer Codex agent (using `prompts/developer.md` and the task file).
  -  After the Developer agent exits, if the task’s **Status** is set to `Done`, it automatically runs the Commit agent helper to stage fixes and commit the work.
**Commit agent helper**: in `agentydragon/tasks/`, run:

```sh
# Generate and apply commit(s) for completed task(s) in their worktrees:
agentydragon/tools/launch_commit_agent.py <task-slug|NN> [<task-slug|NN>...]
```

After the Developer agent finishes and updates the task file, the Commit agent will write the commit message to a temporary file and then commit using that file (`git commit -F`). An external orchestrator can then stage files and run pre-commit hooks as usual. You do not need to run `git commit` manually.

---

*This README was autogenerated to summarize changes on the `agentydragon` branch.*<|MERGE_RESOLUTION|>--- conflicted
+++ resolved
@@ -42,13 +42,9 @@
   - When enabled, headings render immediately adjacent to content with no blank line between them.
   - Updated Markdown rendering in chat UI and logs to honor compact mode globally (diffs, docs, help messages).
   - Added unit tests covering H1–H6 heading spacing for both compact and default modes.
-<<<<<<< HEAD
-
 ## codex-rs: document MCP servers example in README
 - Added an inline TOML snippet under “Model Context Protocol Support” in `codex-rs/README.md` showing how to configure external `mcp_servers` entries in `~/.codex/config.toml`.
 - Documented `codex mcp` behavior: JSON-RPC over stdin/stdout, optional sandbox, no ephemeral container, default `codex` tool schema, and example ListTools/CallTool schema.
-=======
->>>>>>> da1df276
 
 ## Documentation tasks
 
@@ -61,7 +57,7 @@
 -
 -   ```sh
 -   # Accept a full slug (NN-slug) or two-digit task ID (NN), optionally multiple; --tmux opens each in its own tmux pane and auto-commits each task as its Developer agent finishes:
--   agentydragon/tools/create_task_worktree.py [--agent] [--tmux] <task-slug|NN> [<task-slug|NN>...]
+-   agentydragon/tools/create_task_worktree.py [--agent] [--tmux] [--skip-presubmit] <task-slug|NN> [<task-slug|NN>...]
 -   ```
 -
 -  Without `--agent`, this creates or reuses a worktree at
@@ -69,7 +65,7 @@
 -  Internally, the helper uses CoW hydration instead of a normal checkout: it registers the worktree with `git worktree add --no-checkout`, then performs a filesystem-level reflink
 -  of all files (macOS: `cp -cRp`; Linux: `cp --reflink=auto`), falling back to `rsync` if reflinks aren’t supported. This makes new worktrees appear nearly instantly on supported filesystems while
 -  preserving untracked files.
-  -  With `--agent`, after setup it runs pre-commit checks (aborting on failure), then launches the Developer Codex agent (using `prompts/developer.md` and the task file).
+  -  With `--agent`, after setting up a new worktree it runs presubmit pre-commit checks (aborting with a clear message on failure unless `--skip-presubmit` is passed), then launches the Developer Codex agent (using `prompts/developer.md` and the task file).
   -  After the Developer agent exits, if the task’s **Status** is set to `Done`, it automatically runs the Commit agent helper to stage fixes and commit the work.
 **Commit agent helper**: in `agentydragon/tasks/`, run:
 
