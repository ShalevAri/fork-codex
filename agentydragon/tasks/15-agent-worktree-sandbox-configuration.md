+++
id = "15"
title = "Agent Worktree Sandbox Configuration"
<<<<<<< HEAD
status = "Not started"
dependencies = "" # No prerequisites
last_updated = "2025-06-25T01:40:09.512675"
=======
status = "Done"
dependencies = "02,07,09,11,14,29"
last_updated = "2025-06-25T12:00:00.000000"
>>>>>>> e83f5e8e
+++

# Task 15: Agent Worktree Sandbox Configuration

## Status

**General Status**: Done  
**Summary**: Enhanced the task scaffolding script to launch a Codex agent in a sandboxed worktree with writable worktree and TMPDIR, auto-approved file I/O and Git operations, and network disabled.

## Goal

Use `create-task-worktree.sh --agent` to wrap the agent invocation in a sandbox with these properties:
- The task worktree path and the system temporary directory (`$TMPDIR` or `/tmp`) are mounted read-write.
- All other paths on the host are treated as read-only.
- Git operations in the worktree (e.g. `git add`, `git commit`) succeed without additional confirmation.
- Any file read or write under the worktree root is automatically approved.

## Acceptance Criteria

The `create-task-worktree.sh --agent` invocation:
- launches the agent via `codex debug landlock` (or equivalent), passing flags to mount only the worktree and tempdir as writable.
- sets up Landlock permissions so that all other host paths are read-only.
- auto-approves any file system operation under the worktree directory.
- auto-approves Git commands in the worktree without prompting.
- still permits using system temp dir for ephemeral files.
- contains tests or manual verifications demonstrating blocked writes outside and allowed writes inside.

## Implementation

**How it was implemented**  
- Extended `create-task-worktree.sh` `--agent` mode to launch the Codex agent under a Landlock+seccomp sandbox by invoking `codex debug landlock --full-auto`, which grants write access only to the worktree (`cwd`) and the platform temp folder (`TMPDIR`), and disables network.  
- Updated the `-a|--agent` help text to reflect the new sandbox behavior and tempdir whitelist.  
- Added `agentydragon/tasks/15-sandbox-test.sh`, a test script demonstrating allowed writes inside the worktree and TMPDIR and blocked writes to directories outside those paths.  

**How it works**  
When invoked with `--agent`, `create-task-worktree.sh` changes into the task worktree and launches:

```bash
codex debug landlock --full-auto codex "$(< \"$repo_root/agentydragon/prompts/developer.md\")"
```

The `--full-auto` flag configures Landlock to allow disk writes under the current directory and the system temp directory, disable network access, and automatically approve commands on success. As a result, any file I/O and Git operations in the worktree proceed without approval prompts, while writes outside the worktree and TMPDIR are blocked by the sandbox.

## Notes

- This feature depends on the underlying Landlock/Seatbelt sandbox APIs.  
- Leverage the existing sandbox invocation (`codex debug landlock`) and approval predicates to auto-approve worktree and tmpdir I/O.<|MERGE_RESOLUTION|>--- conflicted
+++ resolved
@@ -1,15 +1,9 @@
 +++
 id = "15"
 title = "Agent Worktree Sandbox Configuration"
-<<<<<<< HEAD
-status = "Not started"
-dependencies = "" # No prerequisites
-last_updated = "2025-06-25T01:40:09.512675"
-=======
 status = "Done"
 dependencies = "02,07,09,11,14,29"
 last_updated = "2025-06-25T12:00:00.000000"
->>>>>>> e83f5e8e
 +++
 
 # Task 15: Agent Worktree Sandbox Configuration
