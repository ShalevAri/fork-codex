use crate::client_common::tools::ResponsesApiTool;
use crate::client_common::tools::ToolSpec;
use crate::model_family::ModelFamily;
use crate::tools::handlers::PLAN_TOOL;
use crate::tools::handlers::apply_patch::ApplyPatchToolType;
use crate::tools::handlers::apply_patch::create_apply_patch_freeform_tool;
use crate::tools::handlers::apply_patch::create_apply_patch_json_tool;
use crate::tools::registry::ToolRegistryBuilder;
use serde::Deserialize;
use serde::Serialize;
use serde_json::Value as JsonValue;
use serde_json::json;
use std::collections::BTreeMap;
use std::collections::HashMap;

#[derive(Debug, Clone)]
pub enum ConfigShellToolType {
    Default,
    Local,
    Streamable,
}

#[derive(Debug, Clone)]
pub(crate) struct ToolsConfig {
    pub shell_type: ConfigShellToolType,
    pub plan_tool: bool,
    pub apply_patch_tool_type: Option<ApplyPatchToolType>,
    pub web_search_request: bool,
    pub include_view_image_tool: bool,
    pub experimental_unified_exec_tool: bool,
    pub experimental_supported_tools: Vec<String>,
}

pub(crate) struct ToolsConfigParams<'a> {
    pub(crate) model_family: &'a ModelFamily,
    pub(crate) include_plan_tool: bool,
    pub(crate) include_apply_patch_tool: bool,
    pub(crate) include_web_search_request: bool,
    pub(crate) use_streamable_shell_tool: bool,
    pub(crate) include_view_image_tool: bool,
    pub(crate) experimental_unified_exec_tool: bool,
}

impl ToolsConfig {
    pub fn new(params: &ToolsConfigParams) -> Self {
        let ToolsConfigParams {
            model_family,
            include_plan_tool,
            include_apply_patch_tool,
            include_web_search_request,
            use_streamable_shell_tool,
            include_view_image_tool,
            experimental_unified_exec_tool,
        } = params;
        let shell_type = if *use_streamable_shell_tool {
            ConfigShellToolType::Streamable
        } else if model_family.uses_local_shell_tool {
            ConfigShellToolType::Local
        } else {
            ConfigShellToolType::Default
        };

        let apply_patch_tool_type = match model_family.apply_patch_tool_type {
            Some(ApplyPatchToolType::Freeform) => Some(ApplyPatchToolType::Freeform),
            Some(ApplyPatchToolType::Function) => Some(ApplyPatchToolType::Function),
            None => {
                if *include_apply_patch_tool {
                    Some(ApplyPatchToolType::Freeform)
                } else {
                    None
                }
            }
        };

        Self {
            shell_type,
            plan_tool: *include_plan_tool,
            apply_patch_tool_type,
            web_search_request: *include_web_search_request,
            include_view_image_tool: *include_view_image_tool,
            experimental_unified_exec_tool: *experimental_unified_exec_tool,
            experimental_supported_tools: model_family.experimental_supported_tools.clone(),
        }
    }
}

/// Generic JSON‑Schema subset needed for our tool definitions
#[derive(Debug, Clone, Serialize, Deserialize, PartialEq)]
#[serde(tag = "type", rename_all = "lowercase")]
pub(crate) enum JsonSchema {
    Boolean {
        #[serde(skip_serializing_if = "Option::is_none")]
        description: Option<String>,
    },
    String {
        #[serde(skip_serializing_if = "Option::is_none")]
        description: Option<String>,
    },
    /// MCP schema allows "number" | "integer" for Number
    #[serde(alias = "integer")]
    Number {
        #[serde(skip_serializing_if = "Option::is_none")]
        description: Option<String>,
    },
    Array {
        items: Box<JsonSchema>,

        #[serde(skip_serializing_if = "Option::is_none")]
        description: Option<String>,
    },
    Object {
        properties: BTreeMap<String, JsonSchema>,
        #[serde(skip_serializing_if = "Option::is_none")]
        required: Option<Vec<String>>,
        #[serde(
            rename = "additionalProperties",
            skip_serializing_if = "Option::is_none"
        )]
        additional_properties: Option<AdditionalProperties>,
    },
}

/// Whether additional properties are allowed, and if so, any required schema
#[derive(Debug, Clone, Serialize, Deserialize, PartialEq)]
#[serde(untagged)]
pub(crate) enum AdditionalProperties {
    Boolean(bool),
    Schema(Box<JsonSchema>),
}

impl From<bool> for AdditionalProperties {
    fn from(b: bool) -> Self {
        Self::Boolean(b)
    }
}

impl From<JsonSchema> for AdditionalProperties {
    fn from(s: JsonSchema) -> Self {
        Self::Schema(Box::new(s))
    }
}

fn create_unified_exec_tool() -> ToolSpec {
    let mut properties = BTreeMap::new();
    properties.insert(
        "input".to_string(),
        JsonSchema::Array {
            items: Box::new(JsonSchema::String { description: None }),
            description: Some(
                "When no session_id is provided, treat the array as the command and arguments \
                 to launch. When session_id is set, concatenate the strings (in order) and write \
                 them to the session's stdin."
                    .to_string(),
            ),
        },
    );
    properties.insert(
        "session_id".to_string(),
        JsonSchema::String {
            description: Some(
                "Identifier for an existing interactive session. If omitted, a new command \
                 is spawned."
                    .to_string(),
            ),
        },
    );
    properties.insert(
        "timeout_ms".to_string(),
        JsonSchema::Number {
            description: Some(
                "Maximum time in milliseconds to wait for output after writing the input."
                    .to_string(),
            ),
        },
    );

    ToolSpec::Function(ResponsesApiTool {
        name: "unified_exec".to_string(),
        description:
            "Runs a command in a PTY. Provide a session_id to reuse an existing interactive session.".to_string(),
        strict: false,
        parameters: JsonSchema::Object {
            properties,
            required: Some(vec!["input".to_string()]),
            additional_properties: Some(false.into()),
        },
    })
}

fn create_shell_tool() -> ToolSpec {
    let mut properties = BTreeMap::new();
    properties.insert(
        "command".to_string(),
        JsonSchema::Array {
            items: Box::new(JsonSchema::String { description: None }),
            description: Some("The command to execute".to_string()),
        },
    );
    properties.insert(
        "workdir".to_string(),
        JsonSchema::String {
            description: Some("The working directory to execute the command in".to_string()),
        },
    );
    properties.insert(
        "timeout_ms".to_string(),
        JsonSchema::Number {
            description: Some("The timeout for the command in milliseconds".to_string()),
        },
    );

    properties.insert(
        "with_escalated_permissions".to_string(),
        JsonSchema::Boolean {
            description: Some("Whether to request escalated permissions. Set to true if command needs to be run without sandbox restrictions".to_string()),
        },
    );
    properties.insert(
        "justification".to_string(),
        JsonSchema::String {
            description: Some("Only set if with_escalated_permissions is true. 1-sentence explanation of why we want to run this command.".to_string()),
        },
    );

    ToolSpec::Function(ResponsesApiTool {
        name: "shell".to_string(),
        description: "Runs a shell command and returns its output.".to_string(),
        strict: false,
        parameters: JsonSchema::Object {
            properties,
            required: Some(vec!["command".to_string()]),
            additional_properties: Some(false.into()),
        },
    })
}

fn create_view_image_tool() -> ToolSpec {
    // Support only local filesystem path.
    let mut properties = BTreeMap::new();
    properties.insert(
        "path".to_string(),
        JsonSchema::String {
            description: Some("Local filesystem path to an image file".to_string()),
        },
    );

    ToolSpec::Function(ResponsesApiTool {
        name: "view_image".to_string(),
        description:
            "Attach a local image (by filesystem path) to the conversation context for this turn."
                .to_string(),
        strict: false,
        parameters: JsonSchema::Object {
            properties,
            required: Some(vec!["path".to_string()]),
            additional_properties: Some(false.into()),
        },
    })
}

fn create_read_file_tool() -> ToolSpec {
    let mut properties = BTreeMap::new();
    properties.insert(
        "file_path".to_string(),
        JsonSchema::String {
            description: Some("Absolute path to the file".to_string()),
        },
    );
    properties.insert(
        "offset".to_string(),
        JsonSchema::Number {
            description: Some(
                "The line number to start reading from. Must be 1 or greater.".to_string(),
            ),
        },
    );
    properties.insert(
        "limit".to_string(),
        JsonSchema::Number {
            description: Some("The maximum number of lines to return.".to_string()),
        },
    );

    ToolSpec::Function(ResponsesApiTool {
        name: "read_file".to_string(),
        description:
            "Reads a local file with 1-indexed line numbers and returns up to the requested number of lines."
                .to_string(),
        strict: false,
        parameters: JsonSchema::Object {
            properties,
            required: Some(vec!["file_path".to_string()]),
            additional_properties: Some(false.into()),
        },
    })
}
/// TODO(dylan): deprecate once we get rid of json tool
#[derive(Serialize, Deserialize)]
pub(crate) struct ApplyPatchToolArgs {
    pub(crate) input: String,
}

/// Returns JSON values that are compatible with Function Calling in the
/// Responses API:
/// https://platform.openai.com/docs/guides/function-calling?api-mode=responses
pub fn create_tools_json_for_responses_api(
    tools: &[ToolSpec],
) -> crate::error::Result<Vec<serde_json::Value>> {
    let mut tools_json = Vec::new();

    for tool in tools {
        let json = serde_json::to_value(tool)?;
        tools_json.push(json);
    }

    Ok(tools_json)
}
/// Returns JSON values that are compatible with Function Calling in the
/// Chat Completions API:
/// https://platform.openai.com/docs/guides/function-calling?api-mode=chat
pub(crate) fn create_tools_json_for_chat_completions_api(
    tools: &[ToolSpec],
) -> crate::error::Result<Vec<serde_json::Value>> {
    // We start with the JSON for the Responses API and than rewrite it to match
    // the chat completions tool call format.
    let responses_api_tools_json = create_tools_json_for_responses_api(tools)?;
    let tools_json = responses_api_tools_json
        .into_iter()
        .filter_map(|mut tool| {
            if tool.get("type") != Some(&serde_json::Value::String("function".to_string())) {
                return None;
            }

            if let Some(map) = tool.as_object_mut() {
                // Remove "type" field as it is not needed in chat completions.
                map.remove("type");
                Some(json!({
                    "type": "function",
                    "function": map,
                }))
            } else {
                None
            }
        })
        .collect::<Vec<serde_json::Value>>();
    Ok(tools_json)
}

pub(crate) fn mcp_tool_to_openai_tool(
    fully_qualified_name: String,
    tool: mcp_types::Tool,
) -> Result<ResponsesApiTool, serde_json::Error> {
    let mcp_types::Tool {
        description,
        mut input_schema,
        ..
    } = tool;

    // OpenAI models mandate the "properties" field in the schema. The Agents
    // SDK fixed this by inserting an empty object for "properties" if it is not
    // already present https://github.com/openai/openai-agents-python/issues/449
    // so here we do the same.
    if input_schema.properties.is_none() {
        input_schema.properties = Some(serde_json::Value::Object(serde_json::Map::new()));
    }

    // Serialize to a raw JSON value so we can sanitize schemas coming from MCP
    // servers. Some servers omit the top-level or nested `type` in JSON
    // Schemas (e.g. using enum/anyOf), or use unsupported variants like
    // `integer`. Our internal JsonSchema is a small subset and requires
    // `type`, so we coerce/sanitize here for compatibility.
    let mut serialized_input_schema = serde_json::to_value(input_schema)?;
    sanitize_json_schema(&mut serialized_input_schema);
    let input_schema = serde_json::from_value::<JsonSchema>(serialized_input_schema)?;

    Ok(ResponsesApiTool {
        name: fully_qualified_name,
        description: description.unwrap_or_default(),
        strict: false,
        parameters: input_schema,
    })
}

/// Sanitize a JSON Schema (as serde_json::Value) so it can fit our limited
/// JsonSchema enum. This function:
/// - Ensures every schema object has a "type". If missing, infers it from
///   common keywords (properties => object, items => array, enum/const/format => string)
///   and otherwise defaults to "string".
/// - Fills required child fields (e.g. array items, object properties) with
///   permissive defaults when absent.
fn sanitize_json_schema(value: &mut JsonValue) {
    match value {
        JsonValue::Bool(_) => {
            // JSON Schema boolean form: true/false. Coerce to an accept-all string.
            *value = json!({ "type": "string" });
        }
        JsonValue::Array(arr) => {
            for v in arr.iter_mut() {
                sanitize_json_schema(v);
            }
        }
        JsonValue::Object(map) => {
            // First, recursively sanitize known nested schema holders
            if let Some(props) = map.get_mut("properties")
                && let Some(props_map) = props.as_object_mut()
            {
                for (_k, v) in props_map.iter_mut() {
                    sanitize_json_schema(v);
                }
            }
            if let Some(items) = map.get_mut("items") {
                sanitize_json_schema(items);
            }
            // Some schemas use oneOf/anyOf/allOf - sanitize their entries
            for combiner in ["oneOf", "anyOf", "allOf", "prefixItems"] {
                if let Some(v) = map.get_mut(combiner) {
                    sanitize_json_schema(v);
                }
            }

            // Normalize/ensure type
            let mut ty = map.get("type").and_then(|v| v.as_str()).map(str::to_string);

            // If type is an array (union), pick first supported; else leave to inference
            if ty.is_none()
                && let Some(JsonValue::Array(types)) = map.get("type")
            {
                for t in types {
                    if let Some(tt) = t.as_str()
                        && matches!(
                            tt,
                            "object" | "array" | "string" | "number" | "integer" | "boolean"
                        )
                    {
                        ty = Some(tt.to_string());
                        break;
                    }
                }
            }

            // Infer type if still missing
            if ty.is_none() {
                if map.contains_key("properties")
                    || map.contains_key("required")
                    || map.contains_key("additionalProperties")
                {
                    ty = Some("object".to_string());
                } else if map.contains_key("items") || map.contains_key("prefixItems") {
                    ty = Some("array".to_string());
                } else if map.contains_key("enum")
                    || map.contains_key("const")
                    || map.contains_key("format")
                {
                    ty = Some("string".to_string());
                } else if map.contains_key("minimum")
                    || map.contains_key("maximum")
                    || map.contains_key("exclusiveMinimum")
                    || map.contains_key("exclusiveMaximum")
                    || map.contains_key("multipleOf")
                {
                    ty = Some("number".to_string());
                }
            }
            // If we still couldn't infer, default to string
            let ty = ty.unwrap_or_else(|| "string".to_string());
            map.insert("type".to_string(), JsonValue::String(ty.to_string()));

            // Ensure object schemas have properties map
            if ty == "object" {
                if !map.contains_key("properties") {
                    map.insert(
                        "properties".to_string(),
                        JsonValue::Object(serde_json::Map::new()),
                    );
                }
                // If additionalProperties is an object schema, sanitize it too.
                // Leave booleans as-is, since JSON Schema allows boolean here.
                if let Some(ap) = map.get_mut("additionalProperties") {
                    let is_bool = matches!(ap, JsonValue::Bool(_));
                    if !is_bool {
                        sanitize_json_schema(ap);
                    }
                }
            }

            // Ensure array schemas have items
            if ty == "array" && !map.contains_key("items") {
                map.insert("items".to_string(), json!({ "type": "string" }));
            }
        }
        _ => {}
    }
}

/// Builds the tool registry builder while collecting tool specs for later serialization.
pub(crate) fn build_specs(
    config: &ToolsConfig,
    mcp_tools: Option<HashMap<String, mcp_types::Tool>>,
) -> ToolRegistryBuilder {
    use crate::exec_command::EXEC_COMMAND_TOOL_NAME;
    use crate::exec_command::WRITE_STDIN_TOOL_NAME;
    use crate::exec_command::create_exec_command_tool_for_responses_api;
    use crate::exec_command::create_write_stdin_tool_for_responses_api;
    use crate::tools::handlers::ApplyPatchHandler;
    use crate::tools::handlers::ExecStreamHandler;
    use crate::tools::handlers::McpHandler;
    use crate::tools::handlers::PlanHandler;
    use crate::tools::handlers::ReadFileHandler;
    use crate::tools::handlers::ShellHandler;
    use crate::tools::handlers::UnifiedExecHandler;
    use crate::tools::handlers::ViewImageHandler;
    use std::sync::Arc;

    let mut builder = ToolRegistryBuilder::new();

    let shell_handler = Arc::new(ShellHandler);
    let exec_stream_handler = Arc::new(ExecStreamHandler);
    let unified_exec_handler = Arc::new(UnifiedExecHandler);
    let plan_handler = Arc::new(PlanHandler);
    let apply_patch_handler = Arc::new(ApplyPatchHandler);
    let view_image_handler = Arc::new(ViewImageHandler);
    let mcp_handler = Arc::new(McpHandler);

    if config.experimental_unified_exec_tool {
        builder.push_spec(create_unified_exec_tool());
        builder.register_handler("unified_exec", unified_exec_handler);
    } else {
        match &config.shell_type {
            ConfigShellToolType::Default => {
                builder.push_spec(create_shell_tool());
            }
            ConfigShellToolType::Local => {
                builder.push_spec(ToolSpec::LocalShell {});
            }
            ConfigShellToolType::Streamable => {
                builder.push_spec(ToolSpec::Function(
                    create_exec_command_tool_for_responses_api(),
                ));
                builder.push_spec(ToolSpec::Function(
                    create_write_stdin_tool_for_responses_api(),
                ));
                builder.register_handler(EXEC_COMMAND_TOOL_NAME, exec_stream_handler.clone());
                builder.register_handler(WRITE_STDIN_TOOL_NAME, exec_stream_handler);
            }
        }
    }

    // Always register shell aliases so older prompts remain compatible.
    builder.register_handler("shell", shell_handler.clone());
    builder.register_handler("container.exec", shell_handler.clone());
    builder.register_handler("local_shell", shell_handler);

    if config.plan_tool {
        builder.push_spec(PLAN_TOOL.clone());
        builder.register_handler("update_plan", plan_handler);
    }

    if let Some(apply_patch_tool_type) = &config.apply_patch_tool_type {
        match apply_patch_tool_type {
            ApplyPatchToolType::Freeform => {
                builder.push_spec(create_apply_patch_freeform_tool());
            }
            ApplyPatchToolType::Function => {
                builder.push_spec(create_apply_patch_json_tool());
            }
        }
        builder.register_handler("apply_patch", apply_patch_handler);
    }

<<<<<<< HEAD
    builder.push_spec_with_parallel_support(create_read_file_tool(), true);
    builder.register_handler("read_file", read_file_handler);
=======
    if config
        .experimental_supported_tools
        .iter()
        .any(|tool| tool == "read_file")
    {
        let read_file_handler = Arc::new(ReadFileHandler);
        builder.push_spec(create_read_file_tool());
        builder.register_handler("read_file", read_file_handler);
    }
>>>>>>> bfe33281

    if config.web_search_request {
        builder.push_spec(ToolSpec::WebSearch {});
    }

    if config.include_view_image_tool {
        builder.push_spec_with_parallel_support(create_view_image_tool(), true);
        builder.register_handler("view_image", view_image_handler);
    }

    if let Some(mcp_tools) = mcp_tools {
        let mut entries: Vec<(String, mcp_types::Tool)> = mcp_tools.into_iter().collect();
        entries.sort_by(|a, b| a.0.cmp(&b.0));

        for (name, tool) in entries.into_iter() {
            match mcp_tool_to_openai_tool(name.clone(), tool.clone()) {
                Ok(converted_tool) => {
                    builder.push_spec(ToolSpec::Function(converted_tool));
                    builder.register_handler(name, mcp_handler.clone());
                }
                Err(e) => {
                    tracing::error!("Failed to convert {name:?} MCP tool to OpenAI tool: {e:?}");
                }
            }
        }
    }

    builder
}

#[cfg(test)]
mod tests {
    use crate::client_common::tools::FreeformTool;
    use crate::model_family::find_family_for_model;
    use crate::tools::registry::ConfiguredToolSpec;
    use mcp_types::ToolInputSchema;
    use pretty_assertions::assert_eq;

    use super::*;

    fn tool_name(tool: &ToolSpec) -> &str {
        match tool {
            ToolSpec::Function(ResponsesApiTool { name, .. }) => name,
            ToolSpec::LocalShell {} => "local_shell",
            ToolSpec::WebSearch {} => "web_search",
            ToolSpec::Freeform(FreeformTool { name, .. }) => name,
        }
    }

    fn assert_eq_tool_names(tools: &[ConfiguredToolSpec], expected_names: &[&str]) {
        let tool_names = tools
            .iter()
            .map(|tool| tool_name(&tool.spec))
            .collect::<Vec<_>>();

        assert_eq!(
            tool_names.len(),
            expected_names.len(),
            "tool_name mismatch, {tool_names:?}, {expected_names:?}",
        );
        for (name, expected_name) in tool_names.iter().zip(expected_names.iter()) {
            assert_eq!(
                name, expected_name,
                "tool_name mismatch, {name:?}, {expected_name:?}"
            );
        }
    }

    fn find_tool<'a>(
        tools: &'a [ConfiguredToolSpec],
        expected_name: &str,
    ) -> &'a ConfiguredToolSpec {
        tools
            .iter()
            .find(|tool| tool_name(&tool.spec) == expected_name)
            .unwrap_or_else(|| panic!("expected tool {expected_name}"))
    }

    #[test]
    fn test_build_specs() {
        let model_family = find_family_for_model("codex-mini-latest")
            .expect("codex-mini-latest should be a valid model family");
        let config = ToolsConfig::new(&ToolsConfigParams {
            model_family: &model_family,
            include_plan_tool: true,
            include_apply_patch_tool: false,
            include_web_search_request: true,
            use_streamable_shell_tool: false,
            include_view_image_tool: true,
            experimental_unified_exec_tool: true,
        });
        let (tools, _) = build_specs(&config, Some(HashMap::new())).build();

        assert_eq_tool_names(
            &tools,
            &["unified_exec", "update_plan", "web_search", "view_image"],
        );
    }

    #[test]
    fn test_build_specs_default_shell() {
        let model_family = find_family_for_model("o3").expect("o3 should be a valid model family");
        let config = ToolsConfig::new(&ToolsConfigParams {
            model_family: &model_family,
            include_plan_tool: true,
            include_apply_patch_tool: false,
            include_web_search_request: true,
            use_streamable_shell_tool: false,
            include_view_image_tool: true,
            experimental_unified_exec_tool: true,
        });
        let (tools, _) = build_specs(&config, Some(HashMap::new())).build();

        assert_eq_tool_names(
            &tools,
            &["unified_exec", "update_plan", "web_search", "view_image"],
        );
    }

    #[test]
<<<<<<< HEAD
    fn test_parallel_support_flags() {
        let model_family = find_family_for_model("codex-mini-latest")
            .expect("codex-mini-latest should be a valid model family");
=======
    fn test_build_specs_includes_beta_read_file_tool() {
        let model_family = find_family_for_model("gpt-5-codex")
            .expect("gpt-5-codex should be a valid model family");
>>>>>>> bfe33281
        let config = ToolsConfig::new(&ToolsConfigParams {
            model_family: &model_family,
            include_plan_tool: false,
            include_apply_patch_tool: false,
            include_web_search_request: false,
            use_streamable_shell_tool: false,
            include_view_image_tool: false,
            experimental_unified_exec_tool: true,
        });
<<<<<<< HEAD
        let (tools, _) = build_specs(&config, None).build();

        assert!(!find_tool(&tools, "unified_exec").supports_parallel_tool_calls);
        assert!(find_tool(&tools, "read_file").supports_parallel_tool_calls);
=======
        let (tools, _) = build_specs(&config, Some(HashMap::new())).build();

        assert_eq_tool_names(&tools, &["unified_exec", "read_file"]);
>>>>>>> bfe33281
    }

    #[test]
    fn test_build_specs_mcp_tools() {
        let model_family = find_family_for_model("o3").expect("o3 should be a valid model family");
        let config = ToolsConfig::new(&ToolsConfigParams {
            model_family: &model_family,
            include_plan_tool: false,
            include_apply_patch_tool: false,
            include_web_search_request: true,
            use_streamable_shell_tool: false,
            include_view_image_tool: true,
            experimental_unified_exec_tool: true,
        });
        let (tools, _) = build_specs(
            &config,
            Some(HashMap::from([(
                "test_server/do_something_cool".to_string(),
                mcp_types::Tool {
                    name: "do_something_cool".to_string(),
                    input_schema: ToolInputSchema {
                        properties: Some(serde_json::json!({
                            "string_argument": {
                                "type": "string",
                            },
                            "number_argument": {
                                "type": "number",
                            },
                            "object_argument": {
                                "type": "object",
                                "properties": {
                                    "string_property": { "type": "string" },
                                    "number_property": { "type": "number" },
                                },
                                "required": [
                                    "string_property",
                                    "number_property",
                                ],
                                "additionalProperties": Some(false),
                            },
                        })),
                        required: None,
                        r#type: "object".to_string(),
                    },
                    output_schema: None,
                    title: None,
                    annotations: None,
                    description: Some("Do something cool".to_string()),
                },
            )])),
        )
        .build();

        assert_eq_tool_names(
            &tools,
            &[
                "unified_exec",
                "web_search",
                "view_image",
                "test_server/do_something_cool",
            ],
        );

        assert_eq!(
<<<<<<< HEAD
            tools[4].spec,
=======
            tools[3],
>>>>>>> bfe33281
            ToolSpec::Function(ResponsesApiTool {
                name: "test_server/do_something_cool".to_string(),
                parameters: JsonSchema::Object {
                    properties: BTreeMap::from([
                        (
                            "string_argument".to_string(),
                            JsonSchema::String { description: None }
                        ),
                        (
                            "number_argument".to_string(),
                            JsonSchema::Number { description: None }
                        ),
                        (
                            "object_argument".to_string(),
                            JsonSchema::Object {
                                properties: BTreeMap::from([
                                    (
                                        "string_property".to_string(),
                                        JsonSchema::String { description: None }
                                    ),
                                    (
                                        "number_property".to_string(),
                                        JsonSchema::Number { description: None }
                                    ),
                                ]),
                                required: Some(vec![
                                    "string_property".to_string(),
                                    "number_property".to_string(),
                                ]),
                                additional_properties: Some(false.into()),
                            },
                        ),
                    ]),
                    required: None,
                    additional_properties: None,
                },
                description: "Do something cool".to_string(),
                strict: false,
            })
        );
    }

    #[test]
    fn test_build_specs_mcp_tools_sorted_by_name() {
        let model_family = find_family_for_model("o3").expect("o3 should be a valid model family");
        let config = ToolsConfig::new(&ToolsConfigParams {
            model_family: &model_family,
            include_plan_tool: false,
            include_apply_patch_tool: false,
            include_web_search_request: false,
            use_streamable_shell_tool: false,
            include_view_image_tool: true,
            experimental_unified_exec_tool: true,
        });

        // Intentionally construct a map with keys that would sort alphabetically.
        let tools_map: HashMap<String, mcp_types::Tool> = HashMap::from([
            (
                "test_server/do".to_string(),
                mcp_types::Tool {
                    name: "a".to_string(),
                    input_schema: ToolInputSchema {
                        properties: Some(serde_json::json!({})),
                        required: None,
                        r#type: "object".to_string(),
                    },
                    output_schema: None,
                    title: None,
                    annotations: None,
                    description: Some("a".to_string()),
                },
            ),
            (
                "test_server/something".to_string(),
                mcp_types::Tool {
                    name: "b".to_string(),
                    input_schema: ToolInputSchema {
                        properties: Some(serde_json::json!({})),
                        required: None,
                        r#type: "object".to_string(),
                    },
                    output_schema: None,
                    title: None,
                    annotations: None,
                    description: Some("b".to_string()),
                },
            ),
            (
                "test_server/cool".to_string(),
                mcp_types::Tool {
                    name: "c".to_string(),
                    input_schema: ToolInputSchema {
                        properties: Some(serde_json::json!({})),
                        required: None,
                        r#type: "object".to_string(),
                    },
                    output_schema: None,
                    title: None,
                    annotations: None,
                    description: Some("c".to_string()),
                },
            ),
        ]);

        let (tools, _) = build_specs(&config, Some(tools_map)).build();
        // Expect unified_exec first, followed by MCP tools sorted by fully-qualified name.
        assert_eq_tool_names(
            &tools,
            &[
                "unified_exec",
                "view_image",
                "test_server/cool",
                "test_server/do",
                "test_server/something",
            ],
        );
    }

    #[test]
    fn test_mcp_tool_property_missing_type_defaults_to_string() {
        let model_family = find_family_for_model("gpt-5-codex")
            .expect("gpt-5-codex should be a valid model family");
        let config = ToolsConfig::new(&ToolsConfigParams {
            model_family: &model_family,
            include_plan_tool: false,
            include_apply_patch_tool: false,
            include_web_search_request: true,
            use_streamable_shell_tool: false,
            include_view_image_tool: true,
            experimental_unified_exec_tool: true,
        });

        let (tools, _) = build_specs(
            &config,
            Some(HashMap::from([(
                "dash/search".to_string(),
                mcp_types::Tool {
                    name: "search".to_string(),
                    input_schema: ToolInputSchema {
                        properties: Some(serde_json::json!({
                            "query": {
                                "description": "search query"
                            }
                        })),
                        required: None,
                        r#type: "object".to_string(),
                    },
                    output_schema: None,
                    title: None,
                    annotations: None,
                    description: Some("Search docs".to_string()),
                },
            )])),
        )
        .build();

        assert_eq_tool_names(
            &tools,
            &[
                "unified_exec",
                "read_file",
                "web_search",
                "view_image",
                "dash/search",
            ],
        );

        assert_eq!(
            tools[4].spec,
            ToolSpec::Function(ResponsesApiTool {
                name: "dash/search".to_string(),
                parameters: JsonSchema::Object {
                    properties: BTreeMap::from([(
                        "query".to_string(),
                        JsonSchema::String {
                            description: Some("search query".to_string())
                        }
                    )]),
                    required: None,
                    additional_properties: None,
                },
                description: "Search docs".to_string(),
                strict: false,
            })
        );
    }

    #[test]
    fn test_mcp_tool_integer_normalized_to_number() {
        let model_family = find_family_for_model("gpt-5-codex")
            .expect("gpt-5-codex should be a valid model family");
        let config = ToolsConfig::new(&ToolsConfigParams {
            model_family: &model_family,
            include_plan_tool: false,
            include_apply_patch_tool: false,
            include_web_search_request: true,
            use_streamable_shell_tool: false,
            include_view_image_tool: true,
            experimental_unified_exec_tool: true,
        });

        let (tools, _) = build_specs(
            &config,
            Some(HashMap::from([(
                "dash/paginate".to_string(),
                mcp_types::Tool {
                    name: "paginate".to_string(),
                    input_schema: ToolInputSchema {
                        properties: Some(serde_json::json!({
                            "page": { "type": "integer" }
                        })),
                        required: None,
                        r#type: "object".to_string(),
                    },
                    output_schema: None,
                    title: None,
                    annotations: None,
                    description: Some("Pagination".to_string()),
                },
            )])),
        )
        .build();

        assert_eq_tool_names(
            &tools,
            &[
                "unified_exec",
                "read_file",
                "web_search",
                "view_image",
                "dash/paginate",
            ],
        );
        assert_eq!(
            tools[4].spec,
            ToolSpec::Function(ResponsesApiTool {
                name: "dash/paginate".to_string(),
                parameters: JsonSchema::Object {
                    properties: BTreeMap::from([(
                        "page".to_string(),
                        JsonSchema::Number { description: None }
                    )]),
                    required: None,
                    additional_properties: None,
                },
                description: "Pagination".to_string(),
                strict: false,
            })
        );
    }

    #[test]
    fn test_mcp_tool_array_without_items_gets_default_string_items() {
        let model_family = find_family_for_model("gpt-5-codex")
            .expect("gpt-5-codex should be a valid model family");
        let config = ToolsConfig::new(&ToolsConfigParams {
            model_family: &model_family,
            include_plan_tool: false,
            include_apply_patch_tool: false,
            include_web_search_request: true,
            use_streamable_shell_tool: false,
            include_view_image_tool: true,
            experimental_unified_exec_tool: true,
        });

        let (tools, _) = build_specs(
            &config,
            Some(HashMap::from([(
                "dash/tags".to_string(),
                mcp_types::Tool {
                    name: "tags".to_string(),
                    input_schema: ToolInputSchema {
                        properties: Some(serde_json::json!({
                            "tags": { "type": "array" }
                        })),
                        required: None,
                        r#type: "object".to_string(),
                    },
                    output_schema: None,
                    title: None,
                    annotations: None,
                    description: Some("Tags".to_string()),
                },
            )])),
        )
        .build();

        assert_eq_tool_names(
            &tools,
            &[
                "unified_exec",
                "read_file",
                "web_search",
                "view_image",
                "dash/tags",
            ],
        );
        assert_eq!(
            tools[4].spec,
            ToolSpec::Function(ResponsesApiTool {
                name: "dash/tags".to_string(),
                parameters: JsonSchema::Object {
                    properties: BTreeMap::from([(
                        "tags".to_string(),
                        JsonSchema::Array {
                            items: Box::new(JsonSchema::String { description: None }),
                            description: None
                        }
                    )]),
                    required: None,
                    additional_properties: None,
                },
                description: "Tags".to_string(),
                strict: false,
            })
        );
    }

    #[test]
    fn test_mcp_tool_anyof_defaults_to_string() {
        let model_family = find_family_for_model("gpt-5-codex")
            .expect("gpt-5-codex should be a valid model family");
        let config = ToolsConfig::new(&ToolsConfigParams {
            model_family: &model_family,
            include_plan_tool: false,
            include_apply_patch_tool: false,
            include_web_search_request: true,
            use_streamable_shell_tool: false,
            include_view_image_tool: true,
            experimental_unified_exec_tool: true,
        });

        let (tools, _) = build_specs(
            &config,
            Some(HashMap::from([(
                "dash/value".to_string(),
                mcp_types::Tool {
                    name: "value".to_string(),
                    input_schema: ToolInputSchema {
                        properties: Some(serde_json::json!({
                            "value": { "anyOf": [ { "type": "string" }, { "type": "number" } ] }
                        })),
                        required: None,
                        r#type: "object".to_string(),
                    },
                    output_schema: None,
                    title: None,
                    annotations: None,
                    description: Some("AnyOf Value".to_string()),
                },
            )])),
        )
        .build();

        assert_eq_tool_names(
            &tools,
            &[
                "unified_exec",
                "read_file",
                "web_search",
                "view_image",
                "dash/value",
            ],
        );
        assert_eq!(
            tools[4].spec,
            ToolSpec::Function(ResponsesApiTool {
                name: "dash/value".to_string(),
                parameters: JsonSchema::Object {
                    properties: BTreeMap::from([(
                        "value".to_string(),
                        JsonSchema::String { description: None }
                    )]),
                    required: None,
                    additional_properties: None,
                },
                description: "AnyOf Value".to_string(),
                strict: false,
            })
        );
    }

    #[test]
    fn test_shell_tool() {
        let tool = super::create_shell_tool();
        let ToolSpec::Function(ResponsesApiTool {
            description, name, ..
        }) = &tool
        else {
            panic!("expected function tool");
        };
        assert_eq!(name, "shell");

        let expected = "Runs a shell command and returns its output.";
        assert_eq!(description, expected);
    }

    #[test]
    fn test_get_openai_tools_mcp_tools_with_additional_properties_schema() {
        let model_family = find_family_for_model("gpt-5-codex")
            .expect("gpt-5-codex should be a valid model family");
        let config = ToolsConfig::new(&ToolsConfigParams {
            model_family: &model_family,
            include_plan_tool: false,
            include_apply_patch_tool: false,
            include_web_search_request: true,
            use_streamable_shell_tool: false,
            include_view_image_tool: true,
            experimental_unified_exec_tool: true,
        });
        let (tools, _) = build_specs(
            &config,
            Some(HashMap::from([(
                "test_server/do_something_cool".to_string(),
                mcp_types::Tool {
                    name: "do_something_cool".to_string(),
                    input_schema: ToolInputSchema {
                        properties: Some(serde_json::json!({
                            "string_argument": {
                                "type": "string",
                            },
                            "number_argument": {
                                "type": "number",
                            },
                            "object_argument": {
                                "type": "object",
                                "properties": {
                                    "string_property": { "type": "string" },
                                    "number_property": { "type": "number" },
                                },
                                "required": [
                                    "string_property",
                                    "number_property",
                                ],
                                "additionalProperties": {
                                    "type": "object",
                                    "properties": {
                                        "addtl_prop": { "type": "string" },
                                    },
                                    "required": [
                                        "addtl_prop",
                                    ],
                                    "additionalProperties": false,
                                },
                            },
                        })),
                        required: None,
                        r#type: "object".to_string(),
                    },
                    output_schema: None,
                    title: None,
                    annotations: None,
                    description: Some("Do something cool".to_string()),
                },
            )])),
        )
        .build();

        assert_eq_tool_names(
            &tools,
            &[
                "unified_exec",
                "read_file",
                "web_search",
                "view_image",
                "test_server/do_something_cool",
            ],
        );

        assert_eq!(
            tools[4].spec,
            ToolSpec::Function(ResponsesApiTool {
                name: "test_server/do_something_cool".to_string(),
                parameters: JsonSchema::Object {
                    properties: BTreeMap::from([
                        (
                            "string_argument".to_string(),
                            JsonSchema::String { description: None }
                        ),
                        (
                            "number_argument".to_string(),
                            JsonSchema::Number { description: None }
                        ),
                        (
                            "object_argument".to_string(),
                            JsonSchema::Object {
                                properties: BTreeMap::from([
                                    (
                                        "string_property".to_string(),
                                        JsonSchema::String { description: None }
                                    ),
                                    (
                                        "number_property".to_string(),
                                        JsonSchema::Number { description: None }
                                    ),
                                ]),
                                required: Some(vec![
                                    "string_property".to_string(),
                                    "number_property".to_string(),
                                ]),
                                additional_properties: Some(
                                    JsonSchema::Object {
                                        properties: BTreeMap::from([(
                                            "addtl_prop".to_string(),
                                            JsonSchema::String { description: None }
                                        ),]),
                                        required: Some(vec!["addtl_prop".to_string(),]),
                                        additional_properties: Some(false.into()),
                                    }
                                    .into()
                                ),
                            },
                        ),
                    ]),
                    required: None,
                    additional_properties: None,
                },
                description: "Do something cool".to_string(),
                strict: false,
            })
        );
    }
}<|MERGE_RESOLUTION|>--- conflicted
+++ resolved
@@ -567,20 +567,15 @@
         builder.register_handler("apply_patch", apply_patch_handler);
     }
 
-<<<<<<< HEAD
-    builder.push_spec_with_parallel_support(create_read_file_tool(), true);
-    builder.register_handler("read_file", read_file_handler);
-=======
     if config
         .experimental_supported_tools
         .iter()
         .any(|tool| tool == "read_file")
     {
         let read_file_handler = Arc::new(ReadFileHandler);
-        builder.push_spec(create_read_file_tool());
+        builder.push_spec_with_parallel_support(create_read_file_tool(), true);
         builder.register_handler("read_file", read_file_handler);
     }
->>>>>>> bfe33281
 
     if config.web_search_request {
         builder.push_spec(ToolSpec::WebSearch {});
@@ -701,15 +696,9 @@
     }
 
     #[test]
-<<<<<<< HEAD
-    fn test_parallel_support_flags() {
-        let model_family = find_family_for_model("codex-mini-latest")
-            .expect("codex-mini-latest should be a valid model family");
-=======
     fn test_build_specs_includes_beta_read_file_tool() {
         let model_family = find_family_for_model("gpt-5-codex")
             .expect("gpt-5-codex should be a valid model family");
->>>>>>> bfe33281
         let config = ToolsConfig::new(&ToolsConfigParams {
             model_family: &model_family,
             include_plan_tool: false,
@@ -719,16 +708,28 @@
             include_view_image_tool: false,
             experimental_unified_exec_tool: true,
         });
-<<<<<<< HEAD
+        let (tools, _) = build_specs(&config, Some(HashMap::new())).build();
+
+        assert_eq_tool_names(&tools, &["unified_exec", "read_file"]);
+    }
+
+    #[test]
+    fn test_parallel_support_flags() {
+        let model_family = find_family_for_model("codex-mini-latest")
+            .expect("codex-mini-latest should be a valid model family");
+        let config = ToolsConfig::new(&ToolsConfigParams {
+            model_family: &model_family,
+            include_plan_tool: false,
+            include_apply_patch_tool: false,
+            include_web_search_request: false,
+            use_streamable_shell_tool: false,
+            include_view_image_tool: false,
+            experimental_unified_exec_tool: true,
+        });
         let (tools, _) = build_specs(&config, None).build();
 
         assert!(!find_tool(&tools, "unified_exec").supports_parallel_tool_calls);
         assert!(find_tool(&tools, "read_file").supports_parallel_tool_calls);
-=======
-        let (tools, _) = build_specs(&config, Some(HashMap::new())).build();
-
-        assert_eq_tool_names(&tools, &["unified_exec", "read_file"]);
->>>>>>> bfe33281
     }
 
     #[test]
@@ -793,11 +794,7 @@
         );
 
         assert_eq!(
-<<<<<<< HEAD
-            tools[4].spec,
-=======
-            tools[3],
->>>>>>> bfe33281
+            tools[3].spec,
             ToolSpec::Function(ResponsesApiTool {
                 name: "test_server/do_something_cool".to_string(),
                 parameters: JsonSchema::Object {
