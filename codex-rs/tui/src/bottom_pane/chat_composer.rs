use crossterm::event::KeyCode;
use crossterm::event::KeyEvent;
use crossterm::event::KeyEventKind;
use crossterm::event::KeyModifiers;
use ratatui::buffer::Buffer;
use ratatui::layout::Constraint;
use ratatui::layout::Layout;
use ratatui::layout::Margin;
use ratatui::layout::Rect;
use ratatui::style::Style;
use ratatui::style::Stylize;
use ratatui::text::Line;
use ratatui::text::Span;
use ratatui::widgets::Block;
use ratatui::widgets::StatefulWidgetRef;
use ratatui::widgets::WidgetRef;

use super::chat_composer_history::ChatComposerHistory;
use super::command_popup::CommandItem;
use super::command_popup::CommandPopup;
use super::file_search_popup::FileSearchPopup;
use super::footer::FooterMode;
use super::footer::FooterProps;
use super::footer::esc_hint_mode;
use super::footer::footer_height;
use super::footer::render_footer;
use super::footer::reset_mode_after_activity;
use super::footer::toggle_shortcut_mode;
use super::paste_burst::CharDecision;
use super::paste_burst::PasteBurst;
use crate::bottom_pane::paste_burst::FlushResult;
use crate::bottom_pane::prompt_args::expand_custom_prompt;
use crate::bottom_pane::prompt_args::expand_if_numeric_with_positional_args;
use crate::bottom_pane::prompt_args::parse_slash_name;
use crate::bottom_pane::prompt_args::prompt_argument_names;
use crate::bottom_pane::prompt_args::prompt_command_with_arg_placeholders;
use crate::bottom_pane::prompt_args::prompt_has_numeric_placeholders;
use crate::slash_command::SlashCommand;
use crate::slash_command::built_in_slash_commands;
use crate::style::user_message_style;
use codex_protocol::custom_prompts::CustomPrompt;
use codex_protocol::custom_prompts::PROMPTS_CMD_PREFIX;

use crate::app_event::AppEvent;
use crate::app_event_sender::AppEventSender;
use crate::bottom_pane::textarea::TextArea;
use crate::bottom_pane::textarea::TextAreaState;
use crate::clipboard_paste::normalize_pasted_path;
use crate::clipboard_paste::pasted_image_format;
use crate::history_cell;
use crate::tui::FrameRequester;
use crate::ui_consts::LIVE_PREFIX_COLS;
use codex_file_search::FileMatch;
use std::cell::RefCell;
use std::collections::HashMap;
use std::path::Path;
use std::path::PathBuf;
use std::sync::Arc;
use std::sync::atomic::AtomicBool;
use std::sync::atomic::Ordering;
use std::time::Duration;
use std::time::Instant;

#[cfg(not(target_env = "musl"))]
use std::collections::VecDeque;
#[cfg(not(target_env = "musl"))]
use std::sync::Mutex;

/// If the pasted content exceeds this number of characters, replace it with a
/// placeholder in the UI.
const LARGE_PASTE_CHAR_THRESHOLD: usize = 1000;

/// Result returned when the user interacts with the text area.
#[derive(Debug, PartialEq)]
pub enum InputResult {
    Submitted(String),
    Command(SlashCommand),
    None,
}

#[derive(Clone, Debug, PartialEq)]
struct AttachedImage {
    placeholder: String,
    path: PathBuf,
}

enum PromptSelectionMode {
    Completion,
    Submit,
}

enum PromptSelectionAction {
    Insert { text: String, cursor: Option<usize> },
    Submit { text: String },
}

pub(crate) struct ChatComposer {
    textarea: TextArea,
    textarea_state: RefCell<TextAreaState>,
    active_popup: ActivePopup,
    app_event_tx: AppEventSender,
    history: ChatComposerHistory,
    ctrl_c_quit_hint: bool,
    esc_backtrack_hint: bool,
    use_shift_enter_hint: bool,
    dismissed_file_popup_token: Option<String>,
    current_file_query: Option<String>,
    pending_pastes: Vec<(String, String)>,
    has_focus: bool,
    frame_requester: Option<FrameRequester>,
    attached_images: Vec<AttachedImage>,
    placeholder_text: String,
    // Spacebar hold-to-talk state
    space_hold_started_at: Option<Instant>,
    space_hold_element_id: Option<String>,
    space_hold_trigger: Option<Arc<AtomicBool>>,
    // Spinner control flags keyed by placeholder id; set to true to stop.
    spinner_stop_flags: HashMap<String, Arc<AtomicBool>>,
    is_task_running: bool,
    // Non-bracketed paste burst tracker.
    paste_burst: PasteBurst,
    // When true, disables paste-burst logic and inserts characters immediately.
    disable_paste_burst: bool,
    custom_prompts: Vec<CustomPrompt>,
    footer_mode: FooterMode,
    footer_hint_override: Option<Vec<(String, String)>>,
<<<<<<< HEAD
    context_window_percent: Option<u8>,
    // Monotonically increasing identifier for textarea elements we insert.
    next_element_id: u64,

    #[cfg(not(target_env = "musl"))]
    voice: Option<crate::voice::VoiceCapture>,
    #[cfg(not(target_env = "musl"))]
    recording_placeholder_id: Option<String>,
=======
    context_window_percent: Option<i64>,
>>>>>>> da82153a
}

/// Popup state – at most one can be visible at any time.
enum ActivePopup {
    None,
    Command(CommandPopup),
    File(FileSearchPopup),
}

const FOOTER_SPACING_HEIGHT: u16 = 0;

impl ChatComposer {
    pub fn new(
        has_input_focus: bool,
        app_event_tx: AppEventSender,
        enhanced_keys_supported: bool,
        placeholder_text: String,
        disable_paste_burst: bool,
    ) -> Self {
        let use_shift_enter_hint = enhanced_keys_supported;

        let mut this = Self {
            textarea: TextArea::new(),
            textarea_state: RefCell::new(TextAreaState::default()),
            active_popup: ActivePopup::None,
            app_event_tx,
            history: ChatComposerHistory::new(),
            ctrl_c_quit_hint: false,
            esc_backtrack_hint: false,
            use_shift_enter_hint,
            dismissed_file_popup_token: None,
            current_file_query: None,
            pending_pastes: Vec::new(),
            has_focus: has_input_focus,
            frame_requester: None,
            attached_images: Vec::new(),
            placeholder_text,
            space_hold_started_at: None,
            space_hold_element_id: None,
            space_hold_trigger: None,
            spinner_stop_flags: HashMap::new(),
            is_task_running: false,
            paste_burst: PasteBurst::default(),
            disable_paste_burst: false,
            custom_prompts: Vec::new(),
            footer_mode: FooterMode::ShortcutSummary,
            footer_hint_override: None,
            context_window_percent: None,
            next_element_id: 0,

            #[cfg(not(target_env = "musl"))]
            voice: None,
            #[cfg(not(target_env = "musl"))]
            recording_placeholder_id: None,
        };
        // Apply configuration via the setter to keep side-effects centralized.
        this.set_disable_paste_burst(disable_paste_burst);
        this
    }

    fn next_id(&mut self) -> String {
        let id = self.next_element_id;
        self.next_element_id = self.next_element_id.wrapping_add(1);
        id.to_string()
    }

    pub(crate) fn set_frame_requester(&mut self, frame_requester: FrameRequester) {
        self.frame_requester = Some(frame_requester);
    }

    pub fn desired_height(&self, width: u16) -> u16 {
        let footer_props = self.footer_props();
        let footer_hint_height = self
            .custom_footer_height()
            .unwrap_or_else(|| footer_height(footer_props));
        let footer_spacing = Self::footer_spacing(footer_hint_height);
        let footer_total_height = footer_hint_height + footer_spacing;
        const COLS_WITH_MARGIN: u16 = LIVE_PREFIX_COLS + 1;
        self.textarea
            .desired_height(width.saturating_sub(COLS_WITH_MARGIN))
            + 2
            + match &self.active_popup {
                ActivePopup::None => footer_total_height,
                ActivePopup::Command(c) => c.calculate_required_height(width),
                ActivePopup::File(c) => c.calculate_required_height(),
            }
    }

    fn layout_areas(&self, area: Rect) -> [Rect; 3] {
        let footer_props = self.footer_props();
        let footer_hint_height = self
            .custom_footer_height()
            .unwrap_or_else(|| footer_height(footer_props));
        let footer_spacing = Self::footer_spacing(footer_hint_height);
        let footer_total_height = footer_hint_height + footer_spacing;
        let popup_constraint = match &self.active_popup {
            ActivePopup::Command(popup) => {
                Constraint::Max(popup.calculate_required_height(area.width))
            }
            ActivePopup::File(popup) => Constraint::Max(popup.calculate_required_height()),
            ActivePopup::None => Constraint::Max(footer_total_height),
        };
        let mut area = area;
        if area.height > 1 {
            area.height -= 1;
            area.y += 1;
        }
        let [composer_rect, popup_rect] =
            Layout::vertical([Constraint::Min(1), popup_constraint]).areas(area);
        let mut textarea_rect = composer_rect;
        textarea_rect.width = textarea_rect.width.saturating_sub(
            LIVE_PREFIX_COLS + 1, /* keep a one-column right margin for wrapping */
        );
        textarea_rect.x = textarea_rect.x.saturating_add(LIVE_PREFIX_COLS);
        [composer_rect, textarea_rect, popup_rect]
    }

    fn footer_spacing(footer_hint_height: u16) -> u16 {
        if footer_hint_height == 0 {
            0
        } else {
            FOOTER_SPACING_HEIGHT
        }
    }

    pub fn cursor_pos(&self, area: Rect) -> Option<(u16, u16)> {
        // Hide the cursor while recording voice input.
        #[cfg(not(target_env = "musl"))]
        if self.voice.is_some() {
            return None;
        }
        let [_, textarea_rect, _] = self.layout_areas(area);
        let state = *self.textarea_state.borrow();
        self.textarea.cursor_pos_with_state(textarea_rect, state)
    }

    /// Returns true if the composer currently contains no user input.
    pub(crate) fn is_empty(&self) -> bool {
        self.textarea.is_empty()
    }

    /// Record the history metadata advertised by `SessionConfiguredEvent` so
    /// that the composer can navigate cross-session history.
    pub(crate) fn set_history_metadata(&mut self, log_id: u64, entry_count: usize) {
        self.history.set_metadata(log_id, entry_count);
    }

    /// Integrate an asynchronous response to an on-demand history lookup. If
    /// the entry is present and the offset matches the current cursor we
    /// immediately populate the textarea.
    pub(crate) fn on_history_entry_response(
        &mut self,
        log_id: u64,
        offset: usize,
        entry: Option<String>,
    ) -> bool {
        let Some(text) = self.history.on_entry_response(log_id, offset, entry) else {
            return false;
        };
        self.textarea.set_text(&text);
        self.textarea.set_cursor(0);
        true
    }

    pub fn handle_paste(&mut self, pasted: String) -> bool {
        #[cfg(not(target_env = "musl"))]
        if self.voice.is_some() {
            return false;
        }
        let char_count = pasted.chars().count();
        if char_count > LARGE_PASTE_CHAR_THRESHOLD {
            let placeholder = format!("[Pasted Content {char_count} chars]");
            self.textarea.insert_element(&placeholder);
            self.pending_pastes.push((placeholder, pasted));
        } else if char_count > 1 && self.handle_paste_image_path(pasted.clone()) {
            self.textarea.insert_str(" ");
        } else {
            self.insert_str(&pasted);
        }
        self.paste_burst.clear_after_explicit_paste();
        self.sync_command_popup();
        if matches!(self.active_popup, ActivePopup::Command(_)) {
            self.dismissed_file_popup_token = None;
        } else {
            self.sync_file_search_popup();
        }
        true
    }

    pub fn handle_paste_image_path(&mut self, pasted: String) -> bool {
        let Some(path_buf) = normalize_pasted_path(&pasted) else {
            return false;
        };

        match image::image_dimensions(&path_buf) {
            Ok((w, h)) => {
                tracing::info!("OK: {pasted}");
                let format_label = pasted_image_format(&path_buf).label();
                self.attach_image(path_buf, w, h, format_label);
                true
            }
            Err(err) => {
                tracing::info!("ERR: {err}");
                false
            }
        }
    }

    pub(crate) fn set_disable_paste_burst(&mut self, disabled: bool) {
        let was_disabled = self.disable_paste_burst;
        self.disable_paste_burst = disabled;
        if disabled && !was_disabled {
            self.paste_burst.clear_window_after_non_char();
        }
    }

    /// Override the footer hint items displayed beneath the composer. Passing
    /// `None` restores the default shortcut footer.
    pub(crate) fn set_footer_hint_override(&mut self, items: Option<Vec<(String, String)>>) {
        self.footer_hint_override = items;
    }

    /// Replace the entire composer content with `text` and reset cursor.
    pub(crate) fn set_text_content(&mut self, text: String) {
        // Clear any existing content, placeholders, and attachments first.
        self.textarea.set_text("");
        self.pending_pastes.clear();
        self.attached_images.clear();
        self.textarea.set_text(&text);
        self.textarea.set_cursor(0);
        self.sync_command_popup();
        self.sync_file_search_popup();
    }

    pub(crate) fn clear_for_ctrl_c(&mut self) {
        self.set_text_content(String::new());
        self.history.reset_navigation();
    }

    /// Get the current composer text.
    pub(crate) fn current_text(&self) -> String {
        self.textarea.text().to_string()
    }

    /// Attempt to start a burst by retro-capturing recent chars before the cursor.
    pub fn attach_image(&mut self, path: PathBuf, width: u32, height: u32, _format_label: &str) {
        let file_label = path
            .file_name()
            .map(|name| name.to_string_lossy().into_owned())
            .unwrap_or_else(|| "image".to_string());
        let placeholder = format!("[{file_label} {width}x{height}]");
        // Insert as an element to match large paste placeholder behavior:
        // styled distinctly and treated atomically for cursor/mutations.
        self.textarea.insert_element(&placeholder);
        self.attached_images
            .push(AttachedImage { placeholder, path });
    }

    pub fn take_recent_submission_images(&mut self) -> Vec<PathBuf> {
        let images = std::mem::take(&mut self.attached_images);
        images.into_iter().map(|img| img.path).collect()
    }

    pub(crate) fn flush_paste_burst_if_due(&mut self) -> bool {
        self.handle_paste_burst_flush(Instant::now())
    }

    pub(crate) fn is_in_paste_burst(&self) -> bool {
        self.paste_burst.is_active()
    }

    pub(crate) fn recommended_paste_flush_delay() -> Duration {
        PasteBurst::recommended_flush_delay()
    }

    /// Integrate results from an asynchronous file search.
    pub(crate) fn on_file_search_result(&mut self, query: String, matches: Vec<FileMatch>) {
        // Only apply if user is still editing a token starting with `query`.
        let current_opt = Self::current_at_token(&self.textarea);
        let Some(current_token) = current_opt else {
            return;
        };

        if !current_token.starts_with(&query) {
            return;
        }

        if let ActivePopup::File(popup) = &mut self.active_popup {
            popup.set_matches(&query, matches);
        }
    }

    pub fn set_ctrl_c_quit_hint(&mut self, show: bool, has_focus: bool) {
        self.ctrl_c_quit_hint = show;
        if show {
            self.footer_mode = FooterMode::CtrlCReminder;
        } else {
            self.footer_mode = reset_mode_after_activity(self.footer_mode);
        }
        self.set_has_focus(has_focus);
    }

    pub(crate) fn insert_str(&mut self, text: &str) {
        self.textarea.insert_str(text);
    }

    /// Handle a key event coming from the main UI.
    pub fn handle_key_event(&mut self, key_event: KeyEvent) -> (InputResult, bool) {
        // Timer-based conversion is handled in the pre-draw tick.
        // If recording, attempt to stop on Space release, or on the next key press
        // (some terminals do not emit Release events).
        #[cfg(not(target_env = "musl"))]
        if self.voice.is_some() {
            let should_stop = match key_event.kind {
                KeyEventKind::Release => matches!(key_event.code, KeyCode::Char(' ')),
                KeyEventKind::Press | KeyEventKind::Repeat => {
                    !matches!(key_event.code, KeyCode::Char(' '))
                }
            };
            if should_stop {
                let needs_redraw = self.stop_recording_and_start_transcription();
                return (InputResult::None, needs_redraw);
            }
            // Swallow non-stopping keys while recording
            return (InputResult::None, false);
        }

        // Outside of recording, ignore all key releases globally except for Space,
        // which is handled explicitly for hold-to-talk behavior below.
        if matches!(key_event.kind, KeyEventKind::Release)
            && !matches!(key_event.code, KeyCode::Char(' '))
        {
            return (InputResult::None, false);
        }

        // If a space hold is pending and another non-space key is pressed, cancel the hold
        // and convert the element into a plain space.
        if self.space_hold_started_at.is_some() && !matches!(key_event.code, KeyCode::Char(' ')) {
            self.space_hold_started_at = None;
            if let Some(id) = self.space_hold_element_id.take() {
                let _ = self.textarea.replace_element_by_id(&id, " ");
            }
            self.space_hold_trigger = None;
            // fall through to normal handling of this other key
        }

        let result = match &mut self.active_popup {
            ActivePopup::Command(_) => self.handle_key_event_with_slash_popup(key_event),
            ActivePopup::File(_) => self.handle_key_event_with_file_popup(key_event),
            ActivePopup::None => self.handle_key_event_without_popup(key_event),
        };
        // Always sync popups after handling a key event.
        self.sync_popups();
        result
    }

    /// Return true if either the slash-command popup or the file-search popup is active.
    pub(crate) fn popup_active(&self) -> bool {
        !matches!(self.active_popup, ActivePopup::None)
    }

    /// Handle key event when the slash-command popup is visible.
    fn handle_key_event_with_slash_popup(&mut self, key_event: KeyEvent) -> (InputResult, bool) {
        if self.handle_shortcut_overlay_key(&key_event) {
            return (InputResult::None, true);
        }
        if key_event.code == KeyCode::Esc {
            let next_mode = esc_hint_mode(self.footer_mode, self.is_task_running);
            if next_mode != self.footer_mode {
                self.footer_mode = next_mode;
                return (InputResult::None, true);
            }
        } else {
            self.footer_mode = reset_mode_after_activity(self.footer_mode);
        }
        let ActivePopup::Command(popup) = &mut self.active_popup else {
            unreachable!();
        };

        match key_event {
            KeyEvent {
                code: KeyCode::Up, ..
            } => {
                popup.move_up();
                (InputResult::None, true)
            }
            KeyEvent {
                code: KeyCode::Down,
                ..
            } => {
                popup.move_down();
                (InputResult::None, true)
            }
            KeyEvent {
                code: KeyCode::Esc, ..
            } => {
                // Dismiss the slash popup; keep the current input untouched.
                self.active_popup = ActivePopup::None;
                (InputResult::None, true)
            }
            KeyEvent {
                code: KeyCode::Tab, ..
            } => {
                // Ensure popup filtering/selection reflects the latest composer text
                // before applying completion.
                let first_line = self.textarea.text().lines().next().unwrap_or("");
                popup.on_composer_text_change(first_line.to_string());
                if let Some(sel) = popup.selected_item() {
                    let mut cursor_target: Option<usize> = None;
                    match sel {
                        CommandItem::Builtin(cmd) => {
                            let starts_with_cmd = first_line
                                .trim_start()
                                .starts_with(&format!("/{}", cmd.command()));
                            if !starts_with_cmd {
                                self.textarea.set_text(&format!("/{} ", cmd.command()));
                            }
                            if !self.textarea.text().is_empty() {
                                cursor_target = Some(self.textarea.text().len());
                            }
                        }
                        CommandItem::UserPrompt(idx) => {
                            if let Some(prompt) = popup.prompt(idx) {
                                match prompt_selection_action(
                                    prompt,
                                    first_line,
                                    PromptSelectionMode::Completion,
                                ) {
                                    PromptSelectionAction::Insert { text, cursor } => {
                                        let target = cursor.unwrap_or(text.len());
                                        self.textarea.set_text(&text);
                                        cursor_target = Some(target);
                                    }
                                    PromptSelectionAction::Submit { .. } => {}
                                }
                            }
                        }
                    }
                    if let Some(pos) = cursor_target {
                        self.textarea.set_cursor(pos);
                    }
                }
                (InputResult::None, true)
            }
            KeyEvent {
                code: KeyCode::Enter,
                modifiers: KeyModifiers::NONE,
                ..
            } => {
                // If the current line starts with a custom prompt name and includes
                // positional args for a numeric-style template, expand and submit
                // immediately regardless of the popup selection.
                let first_line = self.textarea.text().lines().next().unwrap_or("");
                if let Some((name, _rest)) = parse_slash_name(first_line)
                    && let Some(prompt_name) = name.strip_prefix(&format!("{PROMPTS_CMD_PREFIX}:"))
                    && let Some(prompt) = self.custom_prompts.iter().find(|p| p.name == prompt_name)
                    && let Some(expanded) =
                        expand_if_numeric_with_positional_args(prompt, first_line)
                {
                    self.textarea.set_text("");
                    return (InputResult::Submitted(expanded), true);
                }

                if let Some(sel) = popup.selected_item() {
                    match sel {
                        CommandItem::Builtin(cmd) => {
                            self.textarea.set_text("");
                            return (InputResult::Command(cmd), true);
                        }
                        CommandItem::UserPrompt(idx) => {
                            if let Some(prompt) = popup.prompt(idx) {
                                match prompt_selection_action(
                                    prompt,
                                    first_line,
                                    PromptSelectionMode::Submit,
                                ) {
                                    PromptSelectionAction::Submit { text } => {
                                        self.textarea.set_text("");
                                        return (InputResult::Submitted(text), true);
                                    }
                                    PromptSelectionAction::Insert { text, cursor } => {
                                        let target = cursor.unwrap_or(text.len());
                                        self.textarea.set_text(&text);
                                        self.textarea.set_cursor(target);
                                        return (InputResult::None, true);
                                    }
                                }
                            }
                            return (InputResult::None, true);
                        }
                    }
                }
                // Fallback to default newline handling if no command selected.
                self.handle_key_event_without_popup(key_event)
            }
            input => self.handle_input_basic(input),
        }
    }

    #[inline]
    fn clamp_to_char_boundary(text: &str, pos: usize) -> usize {
        let mut p = pos.min(text.len());
        if p < text.len() && !text.is_char_boundary(p) {
            p = text
                .char_indices()
                .map(|(i, _)| i)
                .take_while(|&i| i <= p)
                .last()
                .unwrap_or(0);
        }
        p
    }

    #[inline]
    fn handle_non_ascii_char(&mut self, input: KeyEvent) -> (InputResult, bool) {
        if let Some(pasted) = self.paste_burst.flush_before_modified_input() {
            self.handle_paste(pasted);
        }
        self.textarea.input(input);
        let text_after = self.textarea.text();
        self.pending_pastes
            .retain(|(placeholder, _)| text_after.contains(placeholder));
        (InputResult::None, true)
    }

    /// Handle key events when file search popup is visible.
    fn handle_key_event_with_file_popup(&mut self, key_event: KeyEvent) -> (InputResult, bool) {
        if self.handle_shortcut_overlay_key(&key_event) {
            return (InputResult::None, true);
        }
        if key_event.code == KeyCode::Esc {
            let next_mode = esc_hint_mode(self.footer_mode, self.is_task_running);
            if next_mode != self.footer_mode {
                self.footer_mode = next_mode;
                return (InputResult::None, true);
            }
        } else {
            self.footer_mode = reset_mode_after_activity(self.footer_mode);
        }
        let ActivePopup::File(popup) = &mut self.active_popup else {
            unreachable!();
        };

        match key_event {
            KeyEvent {
                code: KeyCode::Up, ..
            } => {
                popup.move_up();
                (InputResult::None, true)
            }
            KeyEvent {
                code: KeyCode::Down,
                ..
            } => {
                popup.move_down();
                (InputResult::None, true)
            }
            KeyEvent {
                code: KeyCode::Esc, ..
            } => {
                // Hide popup without modifying text, remember token to avoid immediate reopen.
                if let Some(tok) = Self::current_at_token(&self.textarea) {
                    self.dismissed_file_popup_token = Some(tok);
                }
                self.active_popup = ActivePopup::None;
                (InputResult::None, true)
            }
            KeyEvent {
                code: KeyCode::Tab, ..
            }
            | KeyEvent {
                code: KeyCode::Enter,
                modifiers: KeyModifiers::NONE,
                ..
            } => {
                let Some(sel) = popup.selected_match() else {
                    self.active_popup = ActivePopup::None;
                    return (InputResult::None, true);
                };

                let sel_path = sel.to_string();
                // If selected path looks like an image (png/jpeg), attach as image instead of inserting text.
                let is_image = Self::is_image_path(&sel_path);
                if is_image {
                    // Determine dimensions; if that fails fall back to normal path insertion.
                    let path_buf = PathBuf::from(&sel_path);
                    if let Ok((w, h)) = image::image_dimensions(&path_buf) {
                        // Remove the current @token (mirror logic from insert_selected_path without inserting text)
                        // using the flat text and byte-offset cursor API.
                        let cursor_offset = self.textarea.cursor();
                        let text = self.textarea.text();
                        // Clamp to a valid char boundary to avoid panics when slicing.
                        let safe_cursor = Self::clamp_to_char_boundary(text, cursor_offset);
                        let before_cursor = &text[..safe_cursor];
                        let after_cursor = &text[safe_cursor..];

                        // Determine token boundaries in the full text.
                        let start_idx = before_cursor
                            .char_indices()
                            .rfind(|(_, c)| c.is_whitespace())
                            .map(|(idx, c)| idx + c.len_utf8())
                            .unwrap_or(0);
                        let end_rel_idx = after_cursor
                            .char_indices()
                            .find(|(_, c)| c.is_whitespace())
                            .map(|(idx, _)| idx)
                            .unwrap_or(after_cursor.len());
                        let end_idx = safe_cursor + end_rel_idx;

                        self.textarea.replace_range(start_idx..end_idx, "");
                        self.textarea.set_cursor(start_idx);

                        let format_label = match Path::new(&sel_path)
                            .extension()
                            .and_then(|e| e.to_str())
                            .map(str::to_ascii_lowercase)
                        {
                            Some(ext) if ext == "png" => "PNG",
                            Some(ext) if ext == "jpg" || ext == "jpeg" => "JPEG",
                            _ => "IMG",
                        };
                        self.attach_image(path_buf, w, h, format_label);
                        // Add a trailing space to keep typing fluid.
                        self.textarea.insert_str(" ");
                    } else {
                        // Fallback to plain path insertion if metadata read fails.
                        self.insert_selected_path(&sel_path);
                    }
                } else {
                    // Non-image: inserting file path.
                    self.insert_selected_path(&sel_path);
                }
                // No selection: treat Enter as closing the popup/session.
                self.active_popup = ActivePopup::None;
                (InputResult::None, true)
            }
            input => self.handle_input_basic(input),
        }
    }

    fn is_image_path(path: &str) -> bool {
        let lower = path.to_ascii_lowercase();
        lower.ends_with(".png") || lower.ends_with(".jpg") || lower.ends_with(".jpeg")
    }

    /// Extract the `@token` that the cursor is currently positioned on, if any.
    ///
    /// The returned string **does not** include the leading `@`.
    ///
    /// Behavior:
    /// - The cursor may be anywhere *inside* the token (including on the
    ///   leading `@`). It does **not** need to be at the end of the line.
    /// - A token is delimited by ASCII whitespace (space, tab, newline).
    /// - If the token under the cursor starts with `@`, that token is
    ///   returned without the leading `@`. This includes the case where the
    ///   token is just "@" (empty query), which is used to trigger a UI hint
    fn current_at_token(textarea: &TextArea) -> Option<String> {
        let cursor_offset = textarea.cursor();
        let text = textarea.text();

        // Adjust the provided byte offset to the nearest valid char boundary at or before it.
        let mut safe_cursor = cursor_offset.min(text.len());
        // If we're not on a char boundary, move back to the start of the current char.
        if safe_cursor < text.len() && !text.is_char_boundary(safe_cursor) {
            // Find the last valid boundary <= cursor_offset.
            safe_cursor = text
                .char_indices()
                .map(|(i, _)| i)
                .take_while(|&i| i <= cursor_offset)
                .last()
                .unwrap_or(0);
        }

        // Split the line around the (now safe) cursor position.
        let before_cursor = &text[..safe_cursor];
        let after_cursor = &text[safe_cursor..];

        // Detect whether we're on whitespace at the cursor boundary.
        let at_whitespace = if safe_cursor < text.len() {
            text[safe_cursor..]
                .chars()
                .next()
                .map(char::is_whitespace)
                .unwrap_or(false)
        } else {
            false
        };

        // Left candidate: token containing the cursor position.
        let start_left = before_cursor
            .char_indices()
            .rfind(|(_, c)| c.is_whitespace())
            .map(|(idx, c)| idx + c.len_utf8())
            .unwrap_or(0);
        let end_left_rel = after_cursor
            .char_indices()
            .find(|(_, c)| c.is_whitespace())
            .map(|(idx, _)| idx)
            .unwrap_or(after_cursor.len());
        let end_left = safe_cursor + end_left_rel;
        let token_left = if start_left < end_left {
            Some(&text[start_left..end_left])
        } else {
            None
        };

        // Right candidate: token immediately after any whitespace from the cursor.
        let ws_len_right: usize = after_cursor
            .chars()
            .take_while(|c| c.is_whitespace())
            .map(char::len_utf8)
            .sum();
        let start_right = safe_cursor + ws_len_right;
        let end_right_rel = text[start_right..]
            .char_indices()
            .find(|(_, c)| c.is_whitespace())
            .map(|(idx, _)| idx)
            .unwrap_or(text.len() - start_right);
        let end_right = start_right + end_right_rel;
        let token_right = if start_right < end_right {
            Some(&text[start_right..end_right])
        } else {
            None
        };

        let left_at = token_left
            .filter(|t| t.starts_with('@'))
            .map(|t| t[1..].to_string());
        let right_at = token_right
            .filter(|t| t.starts_with('@'))
            .map(|t| t[1..].to_string());

        if at_whitespace {
            if right_at.is_some() {
                return right_at;
            }
            if token_left.is_some_and(|t| t == "@") {
                return None;
            }
            return left_at;
        }
        if after_cursor.starts_with('@') {
            return right_at.or(left_at);
        }
        left_at.or(right_at)
    }

    /// Replace the active `@token` (the one under the cursor) with `path`.
    ///
    /// The algorithm mirrors `current_at_token` so replacement works no matter
    /// where the cursor is within the token and regardless of how many
    /// `@tokens` exist in the line.
    fn insert_selected_path(&mut self, path: &str) {
        let cursor_offset = self.textarea.cursor();
        let text = self.textarea.text();
        // Clamp to a valid char boundary to avoid panics when slicing.
        let safe_cursor = Self::clamp_to_char_boundary(text, cursor_offset);

        let before_cursor = &text[..safe_cursor];
        let after_cursor = &text[safe_cursor..];

        // Determine token boundaries.
        let start_idx = before_cursor
            .char_indices()
            .rfind(|(_, c)| c.is_whitespace())
            .map(|(idx, c)| idx + c.len_utf8())
            .unwrap_or(0);

        let end_rel_idx = after_cursor
            .char_indices()
            .find(|(_, c)| c.is_whitespace())
            .map(|(idx, _)| idx)
            .unwrap_or(after_cursor.len());
        let end_idx = safe_cursor + end_rel_idx;

        // If the path contains whitespace, wrap it in double quotes so the
        // local prompt arg parser treats it as a single argument. Avoid adding
        // quotes when the path already contains one to keep behavior simple.
        let needs_quotes = path.chars().any(char::is_whitespace);
        let inserted = if needs_quotes && !path.contains('"') {
            format!("\"{path}\"")
        } else {
            path.to_string()
        };

        // Replace the slice `[start_idx, end_idx)` with the chosen path and a trailing space.
        let mut new_text =
            String::with_capacity(text.len() - (end_idx - start_idx) + inserted.len() + 1);
        new_text.push_str(&text[..start_idx]);
        new_text.push_str(&inserted);
        new_text.push(' ');
        new_text.push_str(&text[end_idx..]);

        self.textarea.set_text(&new_text);
        let new_cursor = start_idx.saturating_add(inserted.len()).saturating_add(1);
        self.textarea.set_cursor(new_cursor);
    }

    /// Handle key event when no popup is visible.
    fn handle_key_event_without_popup(&mut self, key_event: KeyEvent) -> (InputResult, bool) {
        if self.handle_shortcut_overlay_key(&key_event) {
            return (InputResult::None, true);
        }
        if key_event.code == KeyCode::Esc {
            if self.is_empty() {
                let next_mode = esc_hint_mode(self.footer_mode, self.is_task_running);
                if next_mode != self.footer_mode {
                    self.footer_mode = next_mode;
                    return (InputResult::None, true);
                }
            }
        } else {
            self.footer_mode = reset_mode_after_activity(self.footer_mode);
        }
        match key_event {
            KeyEvent {
                code: KeyCode::Char('d'),
                modifiers: crossterm::event::KeyModifiers::CONTROL,
                kind: KeyEventKind::Press,
                ..
            } if self.is_empty() => {
                self.app_event_tx.send(AppEvent::ExitRequest);
                (InputResult::None, true)
            }
            // -------------------------------------------------------------
            // History navigation (Up / Down) – only when the composer is not
            // empty or when the cursor is at the correct position, to avoid
            // interfering with normal cursor movement.
            // -------------------------------------------------------------
            KeyEvent {
                code: KeyCode::Up | KeyCode::Down,
                kind: KeyEventKind::Press | KeyEventKind::Repeat,
                ..
            } => {
                if self
                    .history
                    .should_handle_navigation(self.textarea.text(), self.textarea.cursor())
                {
                    let replace_text = match key_event.code {
                        KeyCode::Up => self.history.navigate_up(&self.app_event_tx),
                        KeyCode::Down => self.history.navigate_down(&self.app_event_tx),
                        _ => unreachable!(),
                    };
                    if let Some(text) = replace_text {
                        self.textarea.set_text(&text);
                        self.textarea.set_cursor(0);
                        return (InputResult::None, true);
                    }
                }
                self.handle_input_basic(key_event)
            }
            KeyEvent {
                code: KeyCode::Enter,
                modifiers: KeyModifiers::NONE,
                ..
            } => {
                // If the first line is a bare built-in slash command (no args),
                // dispatch it even when the slash popup isn't visible. This preserves
                // the workflow: type a prefix ("/di"), press Tab to complete to
                // "/diff ", then press Enter to run it. Tab moves the cursor beyond
                // the '/name' token and our caret-based heuristic hides the popup,
                // but Enter should still dispatch the command rather than submit
                // literal text.
                let first_line = self.textarea.text().lines().next().unwrap_or("");
                if let Some((name, rest)) = parse_slash_name(first_line)
                    && rest.is_empty()
                    && let Some((_n, cmd)) = built_in_slash_commands()
                        .into_iter()
                        .find(|(n, _)| *n == name)
                {
                    self.textarea.set_text("");
                    return (InputResult::Command(cmd), true);
                }
                // If we're in a paste-like burst capture, treat Enter as part of the burst
                // and accumulate it rather than submitting or inserting immediately.
                // Do not treat Enter as paste inside a slash-command context.
                let in_slash_context = matches!(self.active_popup, ActivePopup::Command(_))
                    || self
                        .textarea
                        .text()
                        .lines()
                        .next()
                        .unwrap_or("")
                        .starts_with('/');
                if self.paste_burst.is_active() && !in_slash_context {
                    let now = Instant::now();
                    if self.paste_burst.append_newline_if_active(now) {
                        return (InputResult::None, true);
                    }
                }
                // If we have pending placeholder pastes, submit immediately to expand them.
                if !self.pending_pastes.is_empty() {
                    let mut text = self.textarea.text().to_string();
                    self.textarea.set_text("");
                    for (placeholder, actual) in &self.pending_pastes {
                        if text.contains(placeholder) {
                            text = text.replace(placeholder, actual);
                        }
                    }
                    self.pending_pastes.clear();
                    if text.is_empty() {
                        return (InputResult::None, true);
                    }
                    self.history.record_local_submission(&text);
                    return (InputResult::Submitted(text), true);
                }

                // During a paste-like burst, treat Enter as a newline instead of submit.
                let now = Instant::now();
                if self
                    .paste_burst
                    .newline_should_insert_instead_of_submit(now)
                    && !in_slash_context
                {
                    self.textarea.insert_str("\n");
                    self.paste_burst.extend_window(now);
                    return (InputResult::None, true);
                }
                let mut text = self.textarea.text().to_string();
                let original_input = text.clone();
                let input_starts_with_space = original_input.starts_with(' ');
                self.textarea.set_text("");

                // Replace all pending pastes in the text
                for (placeholder, actual) in &self.pending_pastes {
                    if text.contains(placeholder) {
                        text = text.replace(placeholder, actual);
                    }
                }
                self.pending_pastes.clear();

                // If there is neither text nor attachments, suppress submission entirely.
                let has_attachments = !self.attached_images.is_empty();
                text = text.trim().to_string();
                if let Some((name, _rest)) = parse_slash_name(&text) {
                    let treat_as_plain_text = input_starts_with_space || name.contains('/');
                    if !treat_as_plain_text {
                        let is_builtin = built_in_slash_commands()
                            .into_iter()
                            .any(|(command_name, _)| command_name == name);
                        let prompt_prefix = format!("{PROMPTS_CMD_PREFIX}:");
                        let is_known_prompt = name
                            .strip_prefix(&prompt_prefix)
                            .map(|prompt_name| {
                                self.custom_prompts
                                    .iter()
                                    .any(|prompt| prompt.name == prompt_name)
                            })
                            .unwrap_or(false);
                        if !is_builtin && !is_known_prompt {
                            let message = format!(
                                r#"Unrecognized command '/{name}'. Type "/" for a list of supported commands."#
                            );
                            self.app_event_tx.send(AppEvent::InsertHistoryCell(Box::new(
                                history_cell::new_info_event(message, None),
                            )));
                            self.textarea.set_text(&original_input);
                            self.textarea.set_cursor(original_input.len());
                            return (InputResult::None, true);
                        }
                    }
                }

                let expanded_prompt = match expand_custom_prompt(&text, &self.custom_prompts) {
                    Ok(expanded) => expanded,
                    Err(err) => {
                        self.app_event_tx.send(AppEvent::InsertHistoryCell(Box::new(
                            history_cell::new_error_event(err.user_message()),
                        )));
                        self.textarea.set_text(&original_input);
                        self.textarea.set_cursor(original_input.len());
                        return (InputResult::None, true);
                    }
                };
                if let Some(expanded) = expanded_prompt {
                    text = expanded;
                }
                if text.is_empty() && !has_attachments {
                    return (InputResult::None, true);
                }
                if !text.is_empty() {
                    self.history.record_local_submission(&text);
                }
                // Do not clear attached_images here; ChatWidget drains them via take_recent_submission_images().
                (InputResult::Submitted(text), true)
            }
            // Spacebar hold-to-talk: begin pending hold on initial press
            KeyEvent {
                code: KeyCode::Char(' '),
                kind: KeyEventKind::Press,
                ..
            } => {
                // If textarea is empty, start recording immediately without inserting a space
                if self.textarea.text().is_empty() {
                    #[cfg(not(target_env = "musl"))]
                    if self.start_recording_with_placeholder() {
                        return (InputResult::None, true);
                    }
                    // Fall back to normal input handling for space
                    return self.handle_input_basic(key_event);
                }
                // If a hold is already pending, swallow further press events to
                // avoid inserting multiple spaces and resetting the timer on key repeat.
                if self.space_hold_started_at.is_some() {
                    return (InputResult::None, false);
                }

                // Insert a named element that renders as a space so we can later
                // remove it on timeout or convert it to a plain space on release.
                let elem_id = self.next_id();
                self.textarea.insert_named_element(" ", elem_id.clone());

                // Record pending hold metadata.
                self.space_hold_started_at = Some(Instant::now());
                self.space_hold_element_id = Some(elem_id);

                // Spawn a delayed task to flip an atomic flag; we check it on next key event.
                let flag = Arc::new(AtomicBool::new(false));
                let flag_clone = flag.clone();
                let frame = self.frame_requester.clone();
                tokio::spawn(async move {
                    tokio::time::sleep(std::time::Duration::from_millis(500)).await;
                    // Signal timer elapsed for this id
                    flag_clone.store(true, Ordering::Relaxed);
                    // Request a frame so the draw loop can process the conversion without key repeats
                    if let Some(frame) = frame {
                        frame.schedule_frame();
                    }
                });
                self.space_hold_trigger = Some(flag);

                (InputResult::None, true)
            }
            // If we see a repeat before release, handling occurs in the top-level pending block.
            KeyEvent {
                code: KeyCode::Char(' '),
                kind: KeyEventKind::Repeat,
                ..
            } => {
                // Swallow repeats while a hold is pending to avoid extra spaces.
                if self.space_hold_started_at.is_some() {
                    return (InputResult::None, false);
                }
                // Fallback: if no pending hold, treat as normal input
                self.handle_input_basic(key_event)
            }
            // Space release without pending (fallback): treat as normal input
            KeyEvent {
                code: KeyCode::Char(' '),
                kind: KeyEventKind::Release,
                ..
            } => {
                // If a hold is pending, convert the element to a plain space and clear state.
                self.space_hold_started_at = None;
                if let Some(id) = self.space_hold_element_id.take() {
                    let _ = self.textarea.replace_element_by_id(&id, " ");
                }
                self.space_hold_trigger = None;
                (InputResult::None, true)
            }
            input => self.handle_input_basic(input),
        }
    }

    fn handle_paste_burst_flush(&mut self, now: Instant) -> bool {
        match self.paste_burst.flush_if_due(now) {
            FlushResult::Paste(pasted) => {
                self.handle_paste(pasted);
                true
            }
            FlushResult::Typed(ch) => {
                self.textarea.insert_str(ch.to_string().as_str());
                self.sync_command_popup();
                if matches!(self.active_popup, ActivePopup::Command(_)) {
                    self.dismissed_file_popup_token = None;
                } else {
                    self.sync_file_search_popup();
                }
                true
            }
            FlushResult::None => false,
        }
    }

    /// Handle generic Input events that modify the textarea content.
    fn handle_input_basic(&mut self, input: KeyEvent) -> (InputResult, bool) {
        // Ignore key releases here to avoid treating them as additional input
        // (e.g., appending the same character twice via paste-burst logic).
        if !matches!(input.kind, KeyEventKind::Press | KeyEventKind::Repeat) {
            return (InputResult::None, false);
        }

        // If we have a buffered non-bracketed paste burst and enough time has
        // elapsed since the last char, flush it before handling a new input.
        let now = Instant::now();
        self.handle_paste_burst_flush(now);

        if !matches!(input.code, KeyCode::Esc) {
            self.footer_mode = reset_mode_after_activity(self.footer_mode);
        }

        // If we're capturing a burst and receive Enter, accumulate it instead of inserting.
        if matches!(input.code, KeyCode::Enter)
            && self.paste_burst.is_active()
            && self.paste_burst.append_newline_if_active(now)
        {
            return (InputResult::None, true);
        }

        // Intercept plain Char inputs to optionally accumulate into a burst buffer.
        if let KeyEvent {
            code: KeyCode::Char(ch),
            modifiers,
            ..
        } = input
        {
            let has_ctrl_or_alt =
                modifiers.contains(KeyModifiers::CONTROL) || modifiers.contains(KeyModifiers::ALT);
            if !has_ctrl_or_alt {
                // Non-ASCII characters (e.g., from IMEs) can arrive in quick bursts and be
                // misclassified by paste heuristics. Flush any active burst buffer and insert
                // non-ASCII characters directly.
                if !ch.is_ascii() {
                    return self.handle_non_ascii_char(input);
                }

                match self.paste_burst.on_plain_char(ch, now) {
                    CharDecision::BufferAppend => {
                        self.paste_burst.append_char_to_buffer(ch, now);
                        return (InputResult::None, true);
                    }
                    CharDecision::BeginBuffer { retro_chars } => {
                        let cur = self.textarea.cursor();
                        let txt = self.textarea.text();
                        let safe_cur = Self::clamp_to_char_boundary(txt, cur);
                        let before = &txt[..safe_cur];
                        if let Some(grab) =
                            self.paste_burst
                                .decide_begin_buffer(now, before, retro_chars as usize)
                        {
                            if !grab.grabbed.is_empty() {
                                self.textarea.replace_range(grab.start_byte..safe_cur, "");
                            }
                            self.paste_burst.begin_with_retro_grabbed(grab.grabbed, now);
                            self.paste_burst.append_char_to_buffer(ch, now);
                            return (InputResult::None, true);
                        }
                        // If decide_begin_buffer opted not to start buffering,
                        // fall through to normal insertion below.
                    }
                    CharDecision::BeginBufferFromPending => {
                        // First char was held; now append the current one.
                        self.paste_burst.append_char_to_buffer(ch, now);
                        return (InputResult::None, true);
                    }
                    CharDecision::RetainFirstChar => {
                        // Keep the first fast char pending momentarily.
                        return (InputResult::None, true);
                    }
                }
            }
            if let Some(pasted) = self.paste_burst.flush_before_modified_input() {
                self.handle_paste(pasted);
            }
        }

        // For non-char inputs (or after flushing), handle normally.
        // Special handling for backspace on placeholders
        if let KeyEvent {
            code: KeyCode::Backspace,
            ..
        } = input
            && self.try_remove_any_placeholder_at_cursor()
        {
            return (InputResult::None, true);
        }

        // Normal input handling
        self.textarea.input(input);
        let text_after = self.textarea.text();

        // Update paste-burst heuristic for plain Char (no Ctrl/Alt) events.
        let crossterm::event::KeyEvent {
            code, modifiers, ..
        } = input;
        match code {
            KeyCode::Char(_) => {
                let has_ctrl_or_alt = modifiers.contains(KeyModifiers::CONTROL)
                    || modifiers.contains(KeyModifiers::ALT);
                if has_ctrl_or_alt {
                    self.paste_burst.clear_window_after_non_char();
                }
            }
            KeyCode::Enter => {
                // Keep burst window alive (supports blank lines in paste).
            }
            _ => {
                // Other keys: clear burst window (buffer should have been flushed above if needed).
                self.paste_burst.clear_window_after_non_char();
            }
        }

        // Check if any placeholders were removed and remove their corresponding pending pastes
        self.pending_pastes
            .retain(|(placeholder, _)| text_after.contains(placeholder));

        // Keep attached images in proportion to how many matching placeholders exist in the text.
        // This handles duplicate placeholders that share the same visible label.
        if !self.attached_images.is_empty() {
            let mut needed: HashMap<String, usize> = HashMap::new();
            for img in &self.attached_images {
                needed
                    .entry(img.placeholder.clone())
                    .or_insert_with(|| text_after.matches(&img.placeholder).count());
            }

            let mut used: HashMap<String, usize> = HashMap::new();
            let mut kept: Vec<AttachedImage> = Vec::with_capacity(self.attached_images.len());
            for img in self.attached_images.drain(..) {
                let total_needed = *needed.get(&img.placeholder).unwrap_or(&0);
                let used_count = used.entry(img.placeholder.clone()).or_insert(0);
                if *used_count < total_needed {
                    kept.push(img);
                    *used_count += 1;
                }
            }
            self.attached_images = kept;
        }

        (InputResult::None, true)
    }

    /// Attempts to remove an image or paste placeholder if the cursor is at the end of one.
    /// Returns true if a placeholder was removed.
    fn try_remove_any_placeholder_at_cursor(&mut self) -> bool {
        // Clamp the cursor to a valid char boundary to avoid panics when slicing.
        let text = self.textarea.text();
        let p = Self::clamp_to_char_boundary(text, self.textarea.cursor());

        // Try image placeholders first
        let mut out: Option<(usize, String)> = None;
        // Detect if the cursor is at the end of any image placeholder.
        // If duplicates exist, remove the specific occurrence's mapping.
        for (i, img) in self.attached_images.iter().enumerate() {
            let ph = &img.placeholder;
            if p < ph.len() {
                continue;
            }
            let start = p - ph.len();
            if text.get(start..p) != Some(ph.as_str()) {
                continue;
            }

            // Count the number of occurrences of `ph` before `start`.
            let mut occ_before = 0usize;
            let mut search_pos = 0usize;
            while search_pos < start {
                let segment = match text.get(search_pos..start) {
                    Some(s) => s,
                    None => break,
                };
                if let Some(found) = segment.find(ph) {
                    occ_before += 1;
                    search_pos += found + ph.len();
                } else {
                    break;
                }
            }

            // Remove the occ_before-th attached image that shares this placeholder label.
            out = if let Some((remove_idx, _)) = self
                .attached_images
                .iter()
                .enumerate()
                .filter(|(_, img2)| img2.placeholder == *ph)
                .nth(occ_before)
            {
                Some((remove_idx, ph.clone()))
            } else {
                Some((i, ph.clone()))
            };
            break;
        }
        if let Some((idx, placeholder)) = out {
            self.textarea.replace_range(p - placeholder.len()..p, "");
            self.attached_images.remove(idx);
            return true;
        }

        // Also handle when the cursor is at the START of an image placeholder.
        // let result = 'out: {
        let out: Option<(usize, String)> = 'out: {
            for (i, img) in self.attached_images.iter().enumerate() {
                let ph = &img.placeholder;
                if p + ph.len() > text.len() {
                    continue;
                }
                if text.get(p..p + ph.len()) != Some(ph.as_str()) {
                    continue;
                }

                // Count occurrences of `ph` before `p`.
                let mut occ_before = 0usize;
                let mut search_pos = 0usize;
                while search_pos < p {
                    let segment = match text.get(search_pos..p) {
                        Some(s) => s,
                        None => break 'out None,
                    };
                    if let Some(found) = segment.find(ph) {
                        occ_before += 1;
                        search_pos += found + ph.len();
                    } else {
                        break 'out None;
                    }
                }

                if let Some((remove_idx, _)) = self
                    .attached_images
                    .iter()
                    .enumerate()
                    .filter(|(_, img2)| img2.placeholder == *ph)
                    .nth(occ_before)
                {
                    break 'out Some((remove_idx, ph.clone()));
                } else {
                    break 'out Some((i, ph.clone()));
                }
            }
            None
        };

        if let Some((idx, placeholder)) = out {
            self.textarea.replace_range(p..p + placeholder.len(), "");
            self.attached_images.remove(idx);
            return true;
        }

        // Then try pasted-content placeholders
        if let Some(placeholder) = self.pending_pastes.iter().find_map(|(ph, _)| {
            if p < ph.len() {
                return None;
            }
            let start = p - ph.len();
            if text.get(start..p) == Some(ph.as_str()) {
                Some(ph.clone())
            } else {
                None
            }
        }) {
            self.textarea.replace_range(p - placeholder.len()..p, "");
            self.pending_pastes.retain(|(ph, _)| ph != &placeholder);
            return true;
        }

        // Also handle when the cursor is at the START of a pasted-content placeholder.
        if let Some(placeholder) = self.pending_pastes.iter().find_map(|(ph, _)| {
            if p + ph.len() > text.len() {
                return None;
            }
            if text.get(p..p + ph.len()) == Some(ph.as_str()) {
                Some(ph.clone())
            } else {
                None
            }
        }) {
            self.textarea.replace_range(p..p + placeholder.len(), "");
            self.pending_pastes.retain(|(ph, _)| ph != &placeholder);
            return true;
        }

        false
    }

    fn handle_shortcut_overlay_key(&mut self, key_event: &KeyEvent) -> bool {
        if key_event.kind != KeyEventKind::Press {
            return false;
        }

        let toggles = matches!(
            key_event,
            KeyEvent {
                code: KeyCode::Char('?'),
                modifiers: KeyModifiers::NONE,
                ..
            } if self.is_empty()
        );

        if !toggles {
            return false;
        }

        let next = toggle_shortcut_mode(self.footer_mode, self.ctrl_c_quit_hint);
        let changed = next != self.footer_mode;
        self.footer_mode = next;
        changed
    }

    fn footer_props(&self) -> FooterProps {
        FooterProps {
            mode: self.footer_mode(),
            esc_backtrack_hint: self.esc_backtrack_hint,
            use_shift_enter_hint: self.use_shift_enter_hint,
            is_task_running: self.is_task_running,
            context_window_percent: self.context_window_percent,
        }
    }

    fn footer_mode(&self) -> FooterMode {
        match self.footer_mode {
            FooterMode::EscHint => FooterMode::EscHint,
            FooterMode::ShortcutOverlay => FooterMode::ShortcutOverlay,
            FooterMode::CtrlCReminder => FooterMode::CtrlCReminder,
            FooterMode::ShortcutSummary if self.ctrl_c_quit_hint => FooterMode::CtrlCReminder,
            FooterMode::ShortcutSummary if !self.is_empty() => FooterMode::ContextOnly,
            other => other,
        }
    }

    fn custom_footer_height(&self) -> Option<u16> {
        self.footer_hint_override
            .as_ref()
            .map(|items| if items.is_empty() { 0 } else { 1 })
    }

    /// Synchronize `self.command_popup` with the current text in the
    /// textarea. This must be called after every modification that can change
    /// the text so the popup is shown/updated/hidden as appropriate.
    fn sync_command_popup(&mut self) {
        // Determine whether the caret is inside the initial '/name' token on the first line.
        let text = self.textarea.text();
        let first_line_end = text.find('\n').unwrap_or(text.len());
        let first_line = &text[..first_line_end];
        let cursor = self.textarea.cursor();
        let caret_on_first_line = cursor <= first_line_end;

        let is_editing_slash_command_name = if first_line.starts_with('/') && caret_on_first_line {
            // Compute the end of the initial '/name' token (name may be empty yet).
            let token_end = first_line
                .char_indices()
                .find(|(_, c)| c.is_whitespace())
                .map(|(i, _)| i)
                .unwrap_or(first_line.len());
            cursor <= token_end
        } else {
            false
        };
        // If the cursor is currently positioned within an `@token`, prefer the
        // file-search popup over the slash popup so users can insert a file path
        // as an argument to the command (e.g., "/review @docs/...").
        if Self::current_at_token(&self.textarea).is_some() {
            if matches!(self.active_popup, ActivePopup::Command(_)) {
                self.active_popup = ActivePopup::None;
            }
            return;
        }
        match &mut self.active_popup {
            ActivePopup::Command(popup) => {
                if is_editing_slash_command_name {
                    popup.on_composer_text_change(first_line.to_string());
                } else {
                    self.active_popup = ActivePopup::None;
                }
            }
            _ => {
                if is_editing_slash_command_name {
                    let mut command_popup = CommandPopup::new(self.custom_prompts.clone());
                    command_popup.on_composer_text_change(first_line.to_string());
                    self.active_popup = ActivePopup::Command(command_popup);
                }
            }
        }
    }

    pub(crate) fn set_custom_prompts(&mut self, prompts: Vec<CustomPrompt>) {
        self.custom_prompts = prompts.clone();
        if let ActivePopup::Command(popup) = &mut self.active_popup {
            popup.set_prompts(prompts);
        }
    }

    /// Synchronize `self.file_search_popup` with the current text in the textarea.
    /// Note this is only called when self.active_popup is NOT Command.
    fn sync_file_search_popup(&mut self) {
        // Determine if there is an @token underneath the cursor.
        let query = match Self::current_at_token(&self.textarea) {
            Some(token) => token,
            None => {
                self.active_popup = ActivePopup::None;
                self.dismissed_file_popup_token = None;
                return;
            }
        };

        // If user dismissed popup for this exact query, don't reopen until text changes.
        if self.dismissed_file_popup_token.as_ref() == Some(&query) {
            return;
        }

        if !query.is_empty() {
            self.app_event_tx
                .send(AppEvent::StartFileSearch(query.clone()));
        }

        match &mut self.active_popup {
            ActivePopup::File(popup) => {
                if query.is_empty() {
                    popup.set_empty_prompt();
                } else {
                    popup.set_query(&query);
                }
            }
            _ => {
                let mut popup = FileSearchPopup::new();
                if query.is_empty() {
                    popup.set_empty_prompt();
                } else {
                    popup.set_query(&query);
                }
                self.active_popup = ActivePopup::File(popup);
            }
        }

        self.current_file_query = Some(query);
        self.dismissed_file_popup_token = None;
    }

    /// Public wrapper to sync both popups based on current text and state.
    pub(crate) fn sync_popups(&mut self) {
        self.sync_command_popup();
        if matches!(self.active_popup, ActivePopup::Command(_)) {
            // When the command popup is visible, suppress the file popup and reset dismissal.
            self.dismissed_file_popup_token = None;
        } else {
            self.sync_file_search_popup();
        }
    }

    fn set_has_focus(&mut self, has_focus: bool) {
        self.has_focus = has_focus;
    }

    #[cfg(not(target_env = "musl"))]
    pub(crate) fn is_recording(&self) -> bool {
        self.voice.is_some()
    }

    pub fn set_task_running(&mut self, running: bool) {
        self.is_task_running = running;
    }

    pub(crate) fn set_context_window_percent(&mut self, percent: Option<i64>) {
        if self.context_window_percent != percent {
            self.context_window_percent = percent;
        }
    }

    pub(crate) fn set_esc_backtrack_hint(&mut self, show: bool) {
        self.esc_backtrack_hint = show;
        if show {
            self.footer_mode = esc_hint_mode(self.footer_mode, self.is_task_running);
        } else {
            self.footer_mode = reset_mode_after_activity(self.footer_mode);
        }
    }
}

#[cfg(not(target_env = "musl"))]
impl ChatComposer {
    pub(crate) fn process_space_hold_trigger(&mut self) {
        if let Some(flag) = self.space_hold_trigger.as_ref()
            && flag.load(Ordering::Relaxed)
            && self.space_hold_started_at.is_some()
            && self.voice.is_none()
        {
            let _ = self.on_space_hold_timeout();
        }
    }

    /// Called when the 500ms space hold timeout elapses. If still pending and matching id,
    /// remove the inserted space and begin voice capture.
    pub(crate) fn on_space_hold_timeout(&mut self) -> bool {
        if self.voice.is_some() {
            return false;
        }
        if self.space_hold_started_at.is_some() {
            // Remove the previously inserted space element if present.
            if let Some(id) = self.space_hold_element_id.take() {
                let _ = self.textarea.replace_element_by_id(&id, "");
            }
            // Clear pending state before starting capture
            self.space_hold_started_at = None;
            self.space_hold_trigger = None;

            // Start voice capture
            self.start_recording_with_placeholder()
        } else {
            false
        }
    }

    /// Stop recording if active, update the placeholder, and spawn background transcription.
    /// Returns true if the UI should redraw.
    fn stop_recording_and_start_transcription(&mut self) -> bool {
        let Some(vc) = self.voice.take() else {
            return false;
        };
        match vc.stop() {
            Ok(audio) => {
                // If the recording is too short, remove the placeholder immediately
                // and skip the transcribing state entirely.
                let total_samples = audio.data.len() as f32;
                let samples_per_second = (audio.sample_rate as f32) * (audio.channels as f32);
                let duration_seconds = if samples_per_second > 0.0 {
                    total_samples / samples_per_second
                } else {
                    0.0
                };
                const MIN_DURATION_SECONDS: f32 = 1.0;
                if duration_seconds < MIN_DURATION_SECONDS {
                    if let Some(id) = self.recording_placeholder_id.take() {
                        let _ = self.textarea.replace_element_by_id(&id, "");
                    }
                    return true;
                }

                // Otherwise, update the placeholder to show a spinner and proceed.
                let id = match self.recording_placeholder_id.take() {
                    Some(id) => id,
                    None => self.next_id(),
                };

                let placeholder_range = self.textarea.named_element_range(&id);
                let prompt_source = if let Some(range) = &placeholder_range {
                    self.textarea.text()[..range.start].to_string()
                } else {
                    self.textarea.text().to_string()
                };

                // Initialize with first spinner frame immediately.
                let _ = self.textarea.update_named_element_by_id(&id, "⠋");
                // Spawn animated braille spinner until transcription finishes (or times out).
                self.spawn_transcribing_spinner(id.clone());
                let tx = self.app_event_tx.clone();
                crate::voice::transcribe_async(id, audio, Some(prompt_source), tx);
                true
            }
            Err(e) => {
                tracing::error!("failed to stop voice capture: {e}");
                true
            }
        }
    }

    /// Start voice capture and insert a placeholder element for the live meter.
    /// Returns true if recording began and UI should redraw; false on failure.
    fn start_recording_with_placeholder(&mut self) -> bool {
        match crate::voice::VoiceCapture::start() {
            Ok(vc) => {
                self.voice = Some(vc);
                // Insert visible placeholder for the meter (no label)
                let id = self.next_id();
                self.textarea.insert_named_element("", id.clone());
                self.recording_placeholder_id = Some(id);
                // Spawn metering animation
                if let Some(v) = &self.voice {
                    let data = v.data_arc();
                    let stop = v.stopped_flag();
                    let sr = v.sample_rate();
                    let ch = v.channels();
                    let peak = v.last_peak_arc();
                    if let Some(idref) = &self.recording_placeholder_id {
                        self.spawn_recording_meter(idref.clone(), sr, ch, data, peak, stop);
                    }
                }
                true
            }
            Err(e) => {
                tracing::error!("failed to start voice capture: {e}");
                false
            }
        }
    }

    fn spawn_recording_meter(
        &self,
        id: String,
        _sample_rate: u32,
        _channels: u16,
        _data: Arc<Mutex<Vec<i16>>>,
        last_peak: Arc<std::sync::atomic::AtomicU16>,
        stop: Arc<std::sync::atomic::AtomicBool>,
    ) {
        let tx = self.app_event_tx.clone();
        tokio::spawn(async move {
            use std::time::Duration;
            let width: usize = 4;
            // Bar glyphs low→high; single-line sparkline that scrolls left.
            // let symbols: Vec<char> = "·•●⬤".chars().collect();
            let symbols: Vec<char> = "⠤⠴⠶⠷⡷⡿⣿".chars().collect();
            let mut history: VecDeque<char> = VecDeque::with_capacity(width);
            // Prefill to fixed width so the meter is always exactly `width` chars.
            while history.len() < width {
                history.push_back(symbols[0]);
            }
            // Adaptive gain control: track a slow EMA of RMS as the noise/reference level.
            let mut noise_ema: f64 = 0.02; // bootstrap with small non-zero to avoid division by zero
            let alpha_noise: f64 = 0.05; // slightly faster adaptation for responsiveness
            // Envelope follower with separate attack/release for responsiveness
            let mut env: f64 = 0.0;
            let attack: f64 = 0.80; // faster rise for immediate peaks
            let release: f64 = 0.25; // quick fall but not too jumpy
            loop {
                if stop.load(Ordering::Relaxed) {
                    break;
                }
                // Read latest peak value from VoiceCapture
                let latest_peak = last_peak.load(Ordering::Relaxed) as f64 / (i16::MAX as f64);
                // Envelope follower (attack/release) for responsive yet stable meter
                if latest_peak > env {
                    env = attack * latest_peak + (1.0 - attack) * env;
                } else {
                    env = release * latest_peak + (1.0 - release) * env;
                }
                // Use envelope as a proxy for RMS for noise tracking
                let rms_approx = env * 0.7;
                noise_ema = (1.0 - alpha_noise) * noise_ema + alpha_noise * rms_approx;
                let ref_level = noise_ema.max(0.01);
                // Mix instantaneous peak with envelope so the bar reacts faster to changes
                let fast_signal = 0.8 * latest_peak + 0.2 * env;
                let target = 2.0f64; // slightly hotter meter
                let raw = (fast_signal / (ref_level * target)).max(0.0);
                let k = 1.6f64; // lighter compression for more punch
                let compressed = (raw.ln_1p() / (k * 1.0).ln_1p()).min(1.0);
                // Map to single-line glyph proportional to level (bottom→top).
                let idx = (compressed * (symbols.len() as f64 - 1.0))
                    .round()
                    .clamp(0.0, symbols.len() as f64 - 1.0) as usize;
                let level_char = symbols[idx];

                if history.len() >= width {
                    history.pop_front();
                }
                history.push_back(level_char);

                let mut text = String::with_capacity(width);
                for ch in &history {
                    text.push(*ch);
                }
                tx.send(crate::app_event::AppEvent::UpdateRecordingMeter {
                    id: id.clone(),
                    text,
                });

                tokio::time::sleep(Duration::from_millis(100)).await;
            }
        });
    }

    fn spawn_transcribing_spinner(&self, id: String) {
        let tx = self.app_event_tx.clone();
        tokio::spawn(async move {
            use std::time::Duration;
            let frames: Vec<&'static str> = vec!["⠋", "⠙", "⠹", "⠸", "⠼", "⠴", "⠦", "⠧", "⠇", "⠏"];
            let mut i: usize = 0;
            // Safety stop after ~60s to avoid a runaway task if events are lost.
            let max_ticks = 600usize; // 600 * 100ms = 60s
            for _ in 0..max_ticks {
                let text = frames[i % frames.len()].to_string();
                tx.send(crate::app_event::AppEvent::UpdateRecordingMeter {
                    id: id.clone(),
                    text,
                });
                i = i.wrapping_add(1);
                tokio::time::sleep(Duration::from_millis(100)).await;
            }
        });
    }

    pub fn replace_transcription(&mut self, id: &str, text: &str) {
        let _ = self.textarea.replace_element_by_id(id, text);
    }

    pub fn update_transcription_in_place(&mut self, id: &str, text: &str) -> bool {
        self.textarea.update_named_element_by_id(id, text)
    }

    pub fn remove_transcription_placeholder(&mut self, id: &str) {
        let _ = self.textarea.replace_element_by_id(id, "");
    }
}

impl WidgetRef for ChatComposer {
    fn render_ref(&self, area: Rect, buf: &mut Buffer) {
        let [composer_rect, textarea_rect, popup_rect] = self.layout_areas(area);
        match &self.active_popup {
            ActivePopup::Command(popup) => {
                popup.render_ref(popup_rect, buf);
            }
            ActivePopup::File(popup) => {
                popup.render_ref(popup_rect, buf);
            }
            ActivePopup::None => {
                let footer_props = self.footer_props();
                let custom_height = self.custom_footer_height();
                let footer_hint_height =
                    custom_height.unwrap_or_else(|| footer_height(footer_props));
                let footer_spacing = Self::footer_spacing(footer_hint_height);
                let hint_rect = if footer_spacing > 0 && footer_hint_height > 0 {
                    let [_, hint_rect] = Layout::vertical([
                        Constraint::Length(footer_spacing),
                        Constraint::Length(footer_hint_height),
                    ])
                    .areas(popup_rect);
                    hint_rect
                } else {
                    popup_rect
                };
                if let Some(items) = self.footer_hint_override.as_ref() {
                    if !items.is_empty() {
                        let mut spans = Vec::with_capacity(items.len() * 4);
                        for (idx, (key, label)) in items.iter().enumerate() {
                            spans.push(" ".into());
                            spans.push(Span::styled(key.clone(), Style::default().bold()));
                            spans.push(format!(" {label}").into());
                            if idx + 1 != items.len() {
                                spans.push("   ".into());
                            }
                        }
                        let mut custom_rect = hint_rect;
                        if custom_rect.width > 2 {
                            custom_rect.x += 2;
                            custom_rect.width = custom_rect.width.saturating_sub(2);
                        }
                        Line::from(spans).render_ref(custom_rect, buf);
                    }
                } else {
                    render_footer(hint_rect, buf, footer_props);
                }
            }
        }
        let style = user_message_style();
        let mut block_rect = composer_rect;
        block_rect.y = composer_rect.y.saturating_sub(1);
        block_rect.height = composer_rect.height.saturating_add(1);
        Block::default().style(style).render_ref(block_rect, buf);
        buf.set_span(
            composer_rect.x,
            composer_rect.y,
            &"›".bold(),
            composer_rect.width,
        );

        let mut state = self.textarea_state.borrow_mut();
        StatefulWidgetRef::render_ref(&(&self.textarea), textarea_rect, buf, &mut state);
        if self.textarea.text().is_empty() {
            let placeholder = Span::from(self.placeholder_text.as_str()).dim();
            Line::from(vec![placeholder]).render_ref(textarea_rect.inner(Margin::new(0, 0)), buf);
        }
    }
}

fn prompt_selection_action(
    prompt: &CustomPrompt,
    first_line: &str,
    mode: PromptSelectionMode,
) -> PromptSelectionAction {
    let named_args = prompt_argument_names(&prompt.content);
    let has_numeric = prompt_has_numeric_placeholders(&prompt.content);

    match mode {
        PromptSelectionMode::Completion => {
            if !named_args.is_empty() {
                let (text, cursor) =
                    prompt_command_with_arg_placeholders(&prompt.name, &named_args);
                return PromptSelectionAction::Insert {
                    text,
                    cursor: Some(cursor),
                };
            }
            if has_numeric {
                let text = format!("/{PROMPTS_CMD_PREFIX}:{} ", prompt.name);
                return PromptSelectionAction::Insert { text, cursor: None };
            }
            let text = format!("/{PROMPTS_CMD_PREFIX}:{}", prompt.name);
            PromptSelectionAction::Insert { text, cursor: None }
        }
        PromptSelectionMode::Submit => {
            if !named_args.is_empty() {
                let (text, cursor) =
                    prompt_command_with_arg_placeholders(&prompt.name, &named_args);
                return PromptSelectionAction::Insert {
                    text,
                    cursor: Some(cursor),
                };
            }
            if has_numeric {
                if let Some(expanded) = expand_if_numeric_with_positional_args(prompt, first_line) {
                    return PromptSelectionAction::Submit { text: expanded };
                }
                let text = format!("/{PROMPTS_CMD_PREFIX}:{} ", prompt.name);
                return PromptSelectionAction::Insert { text, cursor: None };
            }
            PromptSelectionAction::Submit {
                text: prompt.content.clone(),
            }
        }
    }
}

impl Drop for ChatComposer {
    fn drop(&mut self) {
        // Stop any running spinner tasks.
        for (_id, flag) in self.spinner_stop_flags.drain() {
            flag.store(true, Ordering::Relaxed);
        }
    }
}

#[cfg(test)]
mod tests {
    use super::*;
    use image::ImageBuffer;
    use image::Rgba;
    use pretty_assertions::assert_eq;
    use std::path::PathBuf;
    use tempfile::tempdir;

    use crate::app_event::AppEvent;
    use crate::bottom_pane::AppEventSender;
    use crate::bottom_pane::ChatComposer;
    use crate::bottom_pane::InputResult;
    use crate::bottom_pane::chat_composer::AttachedImage;
    use crate::bottom_pane::chat_composer::LARGE_PASTE_CHAR_THRESHOLD;
    use crate::bottom_pane::prompt_args::extract_positional_args_for_prompt_line;
    use crate::bottom_pane::textarea::TextArea;
    use tokio::sync::mpsc::unbounded_channel;

    #[test]
    fn footer_hint_row_is_separated_from_composer() {
        let (tx, _rx) = unbounded_channel::<AppEvent>();
        let sender = AppEventSender::new(tx);
        let composer = ChatComposer::new(
            true,
            sender,
            false,
            "Ask Codex to do anything".to_string(),
            false,
        );

        let area = Rect::new(0, 0, 40, 6);
        let mut buf = Buffer::empty(area);
        composer.render_ref(area, &mut buf);

        let row_to_string = |y: u16| {
            let mut row = String::new();
            for x in 0..area.width {
                row.push(buf[(x, y)].symbol().chars().next().unwrap_or(' '));
            }
            row
        };

        let mut hint_row: Option<(u16, String)> = None;
        for y in 0..area.height {
            let row = row_to_string(y);
            if row.contains("? for shortcuts") {
                hint_row = Some((y, row));
                break;
            }
        }

        let (hint_row_idx, hint_row_contents) =
            hint_row.expect("expected footer hint row to be rendered");
        assert_eq!(
            hint_row_idx,
            area.height - 1,
            "hint row should occupy the bottom line: {hint_row_contents:?}",
        );

        assert!(
            hint_row_idx > 0,
            "expected a spacing row above the footer hints",
        );

        let spacing_row = row_to_string(hint_row_idx - 1);
        assert_eq!(
            spacing_row.trim(),
            "",
            "expected blank spacing row above hints but saw: {spacing_row:?}",
        );
    }

    fn snapshot_composer_state<F>(name: &str, enhanced_keys_supported: bool, setup: F)
    where
        F: FnOnce(&mut ChatComposer),
    {
        use ratatui::Terminal;
        use ratatui::backend::TestBackend;

        let width = 100;
        let (tx, _rx) = unbounded_channel::<AppEvent>();
        let sender = AppEventSender::new(tx);
        let mut composer = ChatComposer::new(
            true,
            sender,
            enhanced_keys_supported,
            "Ask Codex to do anything".to_string(),
            false,
        );
        setup(&mut composer);
        let footer_props = composer.footer_props();
        let footer_lines = footer_height(footer_props);
        let footer_spacing = ChatComposer::footer_spacing(footer_lines);
        let height = footer_lines + footer_spacing + 8;
        let mut terminal = Terminal::new(TestBackend::new(width, height)).unwrap();
        terminal
            .draw(|f| f.render_widget_ref(composer, f.area()))
            .unwrap();
        insta::assert_snapshot!(name, terminal.backend());
    }

    #[test]
    fn footer_mode_snapshots() {
        use crossterm::event::KeyCode;
        use crossterm::event::KeyEvent;
        use crossterm::event::KeyModifiers;

        snapshot_composer_state("footer_mode_shortcut_overlay", true, |composer| {
            composer.set_esc_backtrack_hint(true);
            let _ =
                composer.handle_key_event(KeyEvent::new(KeyCode::Char('?'), KeyModifiers::NONE));
        });

        snapshot_composer_state("footer_mode_ctrl_c_quit", true, |composer| {
            composer.set_ctrl_c_quit_hint(true, true);
        });

        snapshot_composer_state("footer_mode_ctrl_c_interrupt", true, |composer| {
            composer.set_task_running(true);
            composer.set_ctrl_c_quit_hint(true, true);
        });

        snapshot_composer_state("footer_mode_ctrl_c_then_esc_hint", true, |composer| {
            composer.set_ctrl_c_quit_hint(true, true);
            let _ = composer.handle_key_event(KeyEvent::new(KeyCode::Esc, KeyModifiers::NONE));
        });

        snapshot_composer_state("footer_mode_esc_hint_from_overlay", true, |composer| {
            let _ =
                composer.handle_key_event(KeyEvent::new(KeyCode::Char('?'), KeyModifiers::NONE));
            let _ = composer.handle_key_event(KeyEvent::new(KeyCode::Esc, KeyModifiers::NONE));
        });

        snapshot_composer_state("footer_mode_esc_hint_backtrack", true, |composer| {
            composer.set_esc_backtrack_hint(true);
            let _ = composer.handle_key_event(KeyEvent::new(KeyCode::Esc, KeyModifiers::NONE));
        });

        snapshot_composer_state(
            "footer_mode_overlay_then_external_esc_hint",
            true,
            |composer| {
                let _ = composer
                    .handle_key_event(KeyEvent::new(KeyCode::Char('?'), KeyModifiers::NONE));
                composer.set_esc_backtrack_hint(true);
            },
        );

        snapshot_composer_state("footer_mode_hidden_while_typing", true, |composer| {
            type_chars_humanlike(composer, &['h']);
        });
    }

    #[test]
    fn esc_hint_stays_hidden_with_draft_content() {
        use crossterm::event::KeyCode;
        use crossterm::event::KeyEvent;
        use crossterm::event::KeyModifiers;

        let (tx, _rx) = unbounded_channel::<AppEvent>();
        let sender = AppEventSender::new(tx);
        let mut composer = ChatComposer::new(
            true,
            sender,
            true,
            "Ask Codex to do anything".to_string(),
            false,
        );

        type_chars_humanlike(&mut composer, &['d']);

        assert!(!composer.is_empty());
        assert_eq!(composer.current_text(), "d");
        assert_eq!(composer.footer_mode, FooterMode::ShortcutSummary);
        assert!(matches!(composer.active_popup, ActivePopup::None));

        let _ = composer.handle_key_event(KeyEvent::new(KeyCode::Esc, KeyModifiers::NONE));

        assert_eq!(composer.footer_mode, FooterMode::ShortcutSummary);
        assert!(!composer.esc_backtrack_hint);
    }

    #[test]
    fn question_mark_only_toggles_on_first_char() {
        use crossterm::event::KeyCode;
        use crossterm::event::KeyEvent;
        use crossterm::event::KeyModifiers;

        let (tx, _rx) = unbounded_channel::<AppEvent>();
        let sender = AppEventSender::new(tx);
        let mut composer = ChatComposer::new(
            true,
            sender,
            false,
            "Ask Codex to do anything".to_string(),
            false,
        );

        let (result, needs_redraw) =
            composer.handle_key_event(KeyEvent::new(KeyCode::Char('?'), KeyModifiers::NONE));
        assert_eq!(result, InputResult::None);
        assert!(needs_redraw, "toggling overlay should request redraw");
        assert_eq!(composer.footer_mode, FooterMode::ShortcutOverlay);

        // Toggle back to prompt mode so subsequent typing captures characters.
        let _ = composer.handle_key_event(KeyEvent::new(KeyCode::Char('?'), KeyModifiers::NONE));
        assert_eq!(composer.footer_mode, FooterMode::ShortcutSummary);

        type_chars_humanlike(&mut composer, &['h']);
        assert_eq!(composer.textarea.text(), "h");
        assert_eq!(composer.footer_mode(), FooterMode::ContextOnly);

        let (result, needs_redraw) =
            composer.handle_key_event(KeyEvent::new(KeyCode::Char('?'), KeyModifiers::NONE));
        assert_eq!(result, InputResult::None);
        assert!(needs_redraw, "typing should still mark the view dirty");
        std::thread::sleep(ChatComposer::recommended_paste_flush_delay());
        let _ = composer.flush_paste_burst_if_due();
        assert_eq!(composer.textarea.text(), "h?");
        assert_eq!(composer.footer_mode, FooterMode::ShortcutSummary);
        assert_eq!(composer.footer_mode(), FooterMode::ContextOnly);
    }

    #[test]
    fn shortcut_overlay_persists_while_task_running() {
        use crossterm::event::KeyCode;
        use crossterm::event::KeyEvent;
        use crossterm::event::KeyModifiers;

        let (tx, _rx) = unbounded_channel::<AppEvent>();
        let sender = AppEventSender::new(tx);
        let mut composer = ChatComposer::new(
            true,
            sender,
            false,
            "Ask Codex to do anything".to_string(),
            false,
        );

        let _ = composer.handle_key_event(KeyEvent::new(KeyCode::Char('?'), KeyModifiers::NONE));
        assert_eq!(composer.footer_mode, FooterMode::ShortcutOverlay);

        composer.set_task_running(true);

        assert_eq!(composer.footer_mode, FooterMode::ShortcutOverlay);
        assert_eq!(composer.footer_mode(), FooterMode::ShortcutOverlay);
    }

    #[test]
    fn test_current_at_token_basic_cases() {
        let test_cases = vec![
            // Valid @ tokens
            ("@hello", 3, Some("hello".to_string()), "Basic ASCII token"),
            (
                "@file.txt",
                4,
                Some("file.txt".to_string()),
                "ASCII with extension",
            ),
            (
                "hello @world test",
                8,
                Some("world".to_string()),
                "ASCII token in middle",
            ),
            (
                "@test123",
                5,
                Some("test123".to_string()),
                "ASCII with numbers",
            ),
            // Unicode examples
            ("@İstanbul", 3, Some("İstanbul".to_string()), "Turkish text"),
            (
                "@testЙЦУ.rs",
                8,
                Some("testЙЦУ.rs".to_string()),
                "Mixed ASCII and Cyrillic",
            ),
            ("@诶", 2, Some("诶".to_string()), "Chinese character"),
            ("@👍", 2, Some("👍".to_string()), "Emoji token"),
            // Invalid cases (should return None)
            ("hello", 2, None, "No @ symbol"),
            (
                "@",
                1,
                Some("".to_string()),
                "Only @ symbol triggers empty query",
            ),
            ("@ hello", 2, None, "@ followed by space"),
            ("test @ world", 6, None, "@ with spaces around"),
        ];

        for (input, cursor_pos, expected, description) in test_cases {
            let mut textarea = TextArea::new();
            textarea.insert_str(input);
            textarea.set_cursor(cursor_pos);

            let result = ChatComposer::current_at_token(&textarea);
            assert_eq!(
                result, expected,
                "Failed for case: {description} - input: '{input}', cursor: {cursor_pos}"
            );
        }
    }

    #[test]
    fn test_current_at_token_cursor_positions() {
        let test_cases = vec![
            // Different cursor positions within a token
            ("@test", 0, Some("test".to_string()), "Cursor at @"),
            ("@test", 1, Some("test".to_string()), "Cursor after @"),
            ("@test", 5, Some("test".to_string()), "Cursor at end"),
            // Multiple tokens - cursor determines which token
            ("@file1 @file2", 0, Some("file1".to_string()), "First token"),
            (
                "@file1 @file2",
                8,
                Some("file2".to_string()),
                "Second token",
            ),
            // Edge cases
            ("@", 0, Some("".to_string()), "Only @ symbol"),
            ("@a", 2, Some("a".to_string()), "Single character after @"),
            ("", 0, None, "Empty input"),
        ];

        for (input, cursor_pos, expected, description) in test_cases {
            let mut textarea = TextArea::new();
            textarea.insert_str(input);
            textarea.set_cursor(cursor_pos);

            let result = ChatComposer::current_at_token(&textarea);
            assert_eq!(
                result, expected,
                "Failed for cursor position case: {description} - input: '{input}', cursor: {cursor_pos}",
            );
        }
    }

    #[test]
    fn test_current_at_token_whitespace_boundaries() {
        let test_cases = vec![
            // Space boundaries
            (
                "aaa@aaa",
                4,
                None,
                "Connected @ token - no completion by design",
            ),
            (
                "aaa @aaa",
                5,
                Some("aaa".to_string()),
                "@ token after space",
            ),
            (
                "test @file.txt",
                7,
                Some("file.txt".to_string()),
                "@ token after space",
            ),
            // Full-width space boundaries
            (
                "test　@İstanbul",
                8,
                Some("İstanbul".to_string()),
                "@ token after full-width space",
            ),
            (
                "@ЙЦУ　@诶",
                10,
                Some("诶".to_string()),
                "Full-width space between Unicode tokens",
            ),
            // Tab and newline boundaries
            (
                "test\t@file",
                6,
                Some("file".to_string()),
                "@ token after tab",
            ),
        ];

        for (input, cursor_pos, expected, description) in test_cases {
            let mut textarea = TextArea::new();
            textarea.insert_str(input);
            textarea.set_cursor(cursor_pos);

            let result = ChatComposer::current_at_token(&textarea);
            assert_eq!(
                result, expected,
                "Failed for whitespace boundary case: {description} - input: '{input}', cursor: {cursor_pos}",
            );
        }
    }

    #[test]
    fn handle_paste_small_inserts_text() {
        use crossterm::event::KeyCode;
        use crossterm::event::KeyEvent;
        use crossterm::event::KeyModifiers;

        let (tx, _rx) = unbounded_channel::<AppEvent>();
        let sender = AppEventSender::new(tx);
        let mut composer = ChatComposer::new(
            true,
            sender,
            false,
            "Ask Codex to do anything".to_string(),
            false,
        );

        let needs_redraw = composer.handle_paste("hello".to_string());
        assert!(needs_redraw);
        assert_eq!(composer.textarea.text(), "hello");
        assert!(composer.pending_pastes.is_empty());

        let (result, _) =
            composer.handle_key_event(KeyEvent::new(KeyCode::Enter, KeyModifiers::NONE));
        match result {
            InputResult::Submitted(text) => assert_eq!(text, "hello"),
            _ => panic!("expected Submitted"),
        }
    }

    #[test]
    fn empty_enter_returns_none() {
        use crossterm::event::KeyCode;
        use crossterm::event::KeyEvent;
        use crossterm::event::KeyModifiers;

        let (tx, _rx) = unbounded_channel::<AppEvent>();
        let sender = AppEventSender::new(tx);
        let mut composer = ChatComposer::new(
            true,
            sender,
            false,
            "Ask Codex to do anything".to_string(),
            false,
        );

        // Ensure composer is empty and press Enter.
        assert!(composer.textarea.text().is_empty());
        let (result, _needs_redraw) =
            composer.handle_key_event(KeyEvent::new(KeyCode::Enter, KeyModifiers::NONE));

        match result {
            InputResult::None => {}
            other => panic!("expected None for empty enter, got: {other:?}"),
        }
    }

    #[test]
    fn handle_paste_large_uses_placeholder_and_replaces_on_submit() {
        use crossterm::event::KeyCode;
        use crossterm::event::KeyEvent;
        use crossterm::event::KeyModifiers;

        let (tx, _rx) = unbounded_channel::<AppEvent>();
        let sender = AppEventSender::new(tx);
        let mut composer = ChatComposer::new(
            true,
            sender,
            false,
            "Ask Codex to do anything".to_string(),
            false,
        );

        let large = "x".repeat(LARGE_PASTE_CHAR_THRESHOLD + 10);
        let needs_redraw = composer.handle_paste(large.clone());
        assert!(needs_redraw);
        let placeholder = format!("[Pasted Content {} chars]", large.chars().count());
        assert_eq!(composer.textarea.text(), placeholder);
        assert_eq!(composer.pending_pastes.len(), 1);
        assert_eq!(composer.pending_pastes[0].0, placeholder);
        assert_eq!(composer.pending_pastes[0].1, large);

        let (result, _) =
            composer.handle_key_event(KeyEvent::new(KeyCode::Enter, KeyModifiers::NONE));
        match result {
            InputResult::Submitted(text) => assert_eq!(text, large),
            _ => panic!("expected Submitted"),
        }
        assert!(composer.pending_pastes.is_empty());
    }

    #[test]
    fn edit_clears_pending_paste() {
        use crossterm::event::KeyCode;
        use crossterm::event::KeyEvent;
        use crossterm::event::KeyModifiers;

        let large = "y".repeat(LARGE_PASTE_CHAR_THRESHOLD + 1);
        let (tx, _rx) = unbounded_channel::<AppEvent>();
        let sender = AppEventSender::new(tx);
        let mut composer = ChatComposer::new(
            true,
            sender,
            false,
            "Ask Codex to do anything".to_string(),
            false,
        );

        composer.handle_paste(large);
        assert_eq!(composer.pending_pastes.len(), 1);

        // Any edit that removes the placeholder should clear pending_paste
        composer.handle_key_event(KeyEvent::new(KeyCode::Backspace, KeyModifiers::NONE));
        assert!(composer.pending_pastes.is_empty());
    }

    #[test]
    fn ui_snapshots() {
        use crossterm::event::KeyCode;
        use crossterm::event::KeyEvent;
        use crossterm::event::KeyModifiers;
        use ratatui::Terminal;
        use ratatui::backend::TestBackend;

        let (tx, _rx) = unbounded_channel::<AppEvent>();
        let sender = AppEventSender::new(tx);
        let mut terminal = match Terminal::new(TestBackend::new(100, 10)) {
            Ok(t) => t,
            Err(e) => panic!("Failed to create terminal: {e}"),
        };

        let test_cases = vec![
            ("empty", None),
            ("small", Some("short".to_string())),
            ("large", Some("z".repeat(LARGE_PASTE_CHAR_THRESHOLD + 5))),
            ("multiple_pastes", None),
            ("backspace_after_pastes", None),
        ];

        for (name, input) in test_cases {
            // Create a fresh composer for each test case
            let mut composer = ChatComposer::new(
                true,
                sender.clone(),
                false,
                "Ask Codex to do anything".to_string(),
                false,
            );

            if let Some(text) = input {
                composer.handle_paste(text);
            } else if name == "multiple_pastes" {
                // First large paste
                composer.handle_paste("x".repeat(LARGE_PASTE_CHAR_THRESHOLD + 3));
                // Second large paste
                composer.handle_paste("y".repeat(LARGE_PASTE_CHAR_THRESHOLD + 7));
                // Small paste
                composer.handle_paste(" another short paste".to_string());
            } else if name == "backspace_after_pastes" {
                // Three large pastes
                composer.handle_paste("a".repeat(LARGE_PASTE_CHAR_THRESHOLD + 2));
                composer.handle_paste("b".repeat(LARGE_PASTE_CHAR_THRESHOLD + 4));
                composer.handle_paste("c".repeat(LARGE_PASTE_CHAR_THRESHOLD + 6));
                // Move cursor to end and press backspace
                composer.textarea.set_cursor(composer.textarea.text().len());
                composer.handle_key_event(KeyEvent::new(KeyCode::Backspace, KeyModifiers::NONE));
            }

            terminal
                .draw(|f| f.render_widget_ref(composer, f.area()))
                .unwrap_or_else(|e| panic!("Failed to draw {name} composer: {e}"));

            insta::assert_snapshot!(name, terminal.backend());
        }
    }

    #[test]
    fn slash_popup_model_first_for_mo_ui() {
        use ratatui::Terminal;
        use ratatui::backend::TestBackend;

        let (tx, _rx) = unbounded_channel::<AppEvent>();
        let sender = AppEventSender::new(tx);

        let mut composer = ChatComposer::new(
            true,
            sender,
            false,
            "Ask Codex to do anything".to_string(),
            false,
        );

        // Type "/mo" humanlike so paste-burst doesn’t interfere.
        type_chars_humanlike(&mut composer, &['/', 'm', 'o']);

        let mut terminal = match Terminal::new(TestBackend::new(60, 4)) {
            Ok(t) => t,
            Err(e) => panic!("Failed to create terminal: {e}"),
        };
        terminal
            .draw(|f| f.render_widget_ref(composer, f.area()))
            .unwrap_or_else(|e| panic!("Failed to draw composer: {e}"));

        // Visual snapshot should show the slash popup with /model as the first entry.
        insta::assert_snapshot!("slash_popup_mo", terminal.backend());
    }

    #[test]
    fn slash_popup_model_first_for_mo_logic() {
        use super::super::command_popup::CommandItem;
        let (tx, _rx) = unbounded_channel::<AppEvent>();
        let sender = AppEventSender::new(tx);
        let mut composer = ChatComposer::new(
            true,
            sender,
            false,
            "Ask Codex to do anything".to_string(),
            false,
        );
        type_chars_humanlike(&mut composer, &['/', 'm', 'o']);

        match &composer.active_popup {
            ActivePopup::Command(popup) => match popup.selected_item() {
                Some(CommandItem::Builtin(cmd)) => {
                    assert_eq!(cmd.command(), "model")
                }
                Some(CommandItem::UserPrompt(_)) => {
                    panic!("unexpected prompt selected for '/mo'")
                }
                None => panic!("no selected command for '/mo'"),
            },
            _ => panic!("slash popup not active after typing '/mo'"),
        }
    }

    // Test helper: simulate human typing with a brief delay and flush the paste-burst buffer
    fn type_chars_humanlike(composer: &mut ChatComposer, chars: &[char]) {
        use crossterm::event::KeyCode;
        use crossterm::event::KeyEvent;
        use crossterm::event::KeyModifiers;
        for &ch in chars {
            let _ = composer.handle_key_event(KeyEvent::new(KeyCode::Char(ch), KeyModifiers::NONE));
            std::thread::sleep(ChatComposer::recommended_paste_flush_delay());
            let _ = composer.flush_paste_burst_if_due();
        }
    }

    #[test]
    fn slash_init_dispatches_command_and_does_not_submit_literal_text() {
        use crossterm::event::KeyCode;
        use crossterm::event::KeyEvent;
        use crossterm::event::KeyModifiers;

        let (tx, _rx) = unbounded_channel::<AppEvent>();
        let sender = AppEventSender::new(tx);
        let mut composer = ChatComposer::new(
            true,
            sender,
            false,
            "Ask Codex to do anything".to_string(),
            false,
        );

        // Type the slash command.
        type_chars_humanlike(&mut composer, &['/', 'i', 'n', 'i', 't']);

        // Press Enter to dispatch the selected command.
        let (result, _needs_redraw) =
            composer.handle_key_event(KeyEvent::new(KeyCode::Enter, KeyModifiers::NONE));

        // When a slash command is dispatched, the composer should return a
        // Command result (not submit literal text) and clear its textarea.
        match result {
            InputResult::Command(cmd) => {
                assert_eq!(cmd.command(), "init");
            }
            InputResult::Submitted(text) => {
                panic!("expected command dispatch, but composer submitted literal text: {text}")
            }
            InputResult::None => panic!("expected Command result for '/init'"),
        }
        assert!(composer.textarea.is_empty(), "composer should be cleared");
    }

    #[test]
    fn extract_args_supports_quoted_paths_single_arg() {
        let args = extract_positional_args_for_prompt_line(
            "/prompts:review \"docs/My File.md\"",
            "review",
        );
        assert_eq!(args, vec!["docs/My File.md".to_string()]);
    }

    #[test]
    fn extract_args_supports_mixed_quoted_and_unquoted() {
        let args =
            extract_positional_args_for_prompt_line("/prompts:cmd \"with spaces\" simple", "cmd");
        assert_eq!(args, vec!["with spaces".to_string(), "simple".to_string()]);
    }

    #[test]
    fn slash_tab_completion_moves_cursor_to_end() {
        use crossterm::event::KeyCode;
        use crossterm::event::KeyEvent;
        use crossterm::event::KeyModifiers;

        let (tx, _rx) = unbounded_channel::<AppEvent>();
        let sender = AppEventSender::new(tx);
        let mut composer = ChatComposer::new(
            true,
            sender,
            false,
            "Ask Codex to do anything".to_string(),
            false,
        );

        type_chars_humanlike(&mut composer, &['/', 'c']);

        let (_result, _needs_redraw) =
            composer.handle_key_event(KeyEvent::new(KeyCode::Tab, KeyModifiers::NONE));

        assert_eq!(composer.textarea.text(), "/compact ");
        assert_eq!(composer.textarea.cursor(), composer.textarea.text().len());
    }

    #[test]
    fn slash_tab_then_enter_dispatches_builtin_command() {
        let (tx, _rx) = unbounded_channel::<AppEvent>();
        let sender = AppEventSender::new(tx);
        let mut composer = ChatComposer::new(
            true,
            sender,
            false,
            "Ask Codex to do anything".to_string(),
            false,
        );

        // Type a prefix and complete with Tab, which inserts a trailing space
        // and moves the cursor beyond the '/name' token (hides the popup).
        type_chars_humanlike(&mut composer, &['/', 'd', 'i']);
        let (_res, _redraw) =
            composer.handle_key_event(KeyEvent::new(KeyCode::Tab, KeyModifiers::NONE));
        assert_eq!(composer.textarea.text(), "/diff ");

        // Press Enter: should dispatch the command, not submit literal text.
        let (result, _needs_redraw) =
            composer.handle_key_event(KeyEvent::new(KeyCode::Enter, KeyModifiers::NONE));
        match result {
            InputResult::Command(cmd) => assert_eq!(cmd.command(), "diff"),
            InputResult::Submitted(text) => {
                panic!("expected command dispatch after Tab completion, got literal submit: {text}")
            }
            InputResult::None => panic!("expected Command result for '/diff'"),
        }
        assert!(composer.textarea.is_empty());
    }

    #[test]
    fn slash_mention_dispatches_command_and_inserts_at() {
        use crossterm::event::KeyCode;
        use crossterm::event::KeyEvent;
        use crossterm::event::KeyModifiers;

        let (tx, _rx) = unbounded_channel::<AppEvent>();
        let sender = AppEventSender::new(tx);
        let mut composer = ChatComposer::new(
            true,
            sender,
            false,
            "Ask Codex to do anything".to_string(),
            false,
        );

        type_chars_humanlike(&mut composer, &['/', 'm', 'e', 'n', 't', 'i', 'o', 'n']);

        let (result, _needs_redraw) =
            composer.handle_key_event(KeyEvent::new(KeyCode::Enter, KeyModifiers::NONE));

        match result {
            InputResult::Command(cmd) => {
                assert_eq!(cmd.command(), "mention");
            }
            InputResult::Submitted(text) => {
                panic!("expected command dispatch, but composer submitted literal text: {text}")
            }
            InputResult::None => panic!("expected Command result for '/mention'"),
        }
        assert!(composer.textarea.is_empty(), "composer should be cleared");
        composer.insert_str("@");
        assert_eq!(composer.textarea.text(), "@");
    }

    #[test]
    fn test_multiple_pastes_submission() {
        use crossterm::event::KeyCode;
        use crossterm::event::KeyEvent;
        use crossterm::event::KeyModifiers;

        let (tx, _rx) = unbounded_channel::<AppEvent>();
        let sender = AppEventSender::new(tx);
        let mut composer = ChatComposer::new(
            true,
            sender,
            false,
            "Ask Codex to do anything".to_string(),
            false,
        );

        // Define test cases: (paste content, is_large)
        let test_cases = [
            ("x".repeat(LARGE_PASTE_CHAR_THRESHOLD + 3), true),
            (" and ".to_string(), false),
            ("y".repeat(LARGE_PASTE_CHAR_THRESHOLD + 7), true),
        ];

        // Expected states after each paste
        let mut expected_text = String::new();
        let mut expected_pending_count = 0;

        // Apply all pastes and build expected state
        let states: Vec<_> = test_cases
            .iter()
            .map(|(content, is_large)| {
                composer.handle_paste(content.clone());
                if *is_large {
                    let placeholder = format!("[Pasted Content {} chars]", content.chars().count());
                    expected_text.push_str(&placeholder);
                    expected_pending_count += 1;
                } else {
                    expected_text.push_str(content);
                }
                (expected_text.clone(), expected_pending_count)
            })
            .collect();

        // Verify all intermediate states were correct
        assert_eq!(
            states,
            vec![
                (
                    format!("[Pasted Content {} chars]", test_cases[0].0.chars().count()),
                    1
                ),
                (
                    format!(
                        "[Pasted Content {} chars] and ",
                        test_cases[0].0.chars().count()
                    ),
                    1
                ),
                (
                    format!(
                        "[Pasted Content {} chars] and [Pasted Content {} chars]",
                        test_cases[0].0.chars().count(),
                        test_cases[2].0.chars().count()
                    ),
                    2
                ),
            ]
        );

        // Submit and verify final expansion
        let (result, _) =
            composer.handle_key_event(KeyEvent::new(KeyCode::Enter, KeyModifiers::NONE));
        if let InputResult::Submitted(text) = result {
            assert_eq!(text, format!("{} and {}", test_cases[0].0, test_cases[2].0));
        } else {
            panic!("expected Submitted");
        }
    }

    #[test]
    fn test_placeholder_deletion() {
        use crossterm::event::KeyCode;
        use crossterm::event::KeyEvent;
        use crossterm::event::KeyModifiers;

        let (tx, _rx) = unbounded_channel::<AppEvent>();
        let sender = AppEventSender::new(tx);
        let mut composer = ChatComposer::new(
            true,
            sender,
            false,
            "Ask Codex to do anything".to_string(),
            false,
        );

        // Define test cases: (content, is_large)
        let test_cases = [
            ("a".repeat(LARGE_PASTE_CHAR_THRESHOLD + 5), true),
            (" and ".to_string(), false),
            ("b".repeat(LARGE_PASTE_CHAR_THRESHOLD + 6), true),
        ];

        // Apply all pastes
        let mut current_pos = 0;
        let states: Vec<_> = test_cases
            .iter()
            .map(|(content, is_large)| {
                composer.handle_paste(content.clone());
                if *is_large {
                    let placeholder = format!("[Pasted Content {} chars]", content.chars().count());
                    current_pos += placeholder.len();
                } else {
                    current_pos += content.len();
                }
                (
                    composer.textarea.text().to_string(),
                    composer.pending_pastes.len(),
                    current_pos,
                )
            })
            .collect();

        // Delete placeholders one by one and collect states
        let mut deletion_states = vec![];

        // First deletion
        composer.textarea.set_cursor(states[0].2);
        composer.handle_key_event(KeyEvent::new(KeyCode::Backspace, KeyModifiers::NONE));
        deletion_states.push((
            composer.textarea.text().to_string(),
            composer.pending_pastes.len(),
        ));

        // Second deletion
        composer.textarea.set_cursor(composer.textarea.text().len());
        composer.handle_key_event(KeyEvent::new(KeyCode::Backspace, KeyModifiers::NONE));
        deletion_states.push((
            composer.textarea.text().to_string(),
            composer.pending_pastes.len(),
        ));

        // Verify all states
        assert_eq!(
            deletion_states,
            vec![
                (" and [Pasted Content 1006 chars]".to_string(), 1),
                (" and ".to_string(), 0),
            ]
        );
    }

    #[test]
    fn test_partial_placeholder_deletion() {
        use crossterm::event::KeyCode;
        use crossterm::event::KeyEvent;
        use crossterm::event::KeyModifiers;

        let (tx, _rx) = unbounded_channel::<AppEvent>();
        let sender = AppEventSender::new(tx);
        let mut composer = ChatComposer::new(
            true,
            sender,
            false,
            "Ask Codex to do anything".to_string(),
            false,
        );

        // Define test cases: (cursor_position_from_end, expected_pending_count)
        let test_cases = [
            5, // Delete from middle - should clear tracking
            0, // Delete from end - should clear tracking
        ];

        let paste = "x".repeat(LARGE_PASTE_CHAR_THRESHOLD + 4);
        let placeholder = format!("[Pasted Content {} chars]", paste.chars().count());

        let states: Vec<_> = test_cases
            .into_iter()
            .map(|pos_from_end| {
                composer.handle_paste(paste.clone());
                composer
                    .textarea
                    .set_cursor(placeholder.len() - pos_from_end);
                composer.handle_key_event(KeyEvent::new(KeyCode::Backspace, KeyModifiers::NONE));
                let result = (
                    composer.textarea.text().contains(&placeholder),
                    composer.pending_pastes.len(),
                );
                composer.textarea.set_text("");
                result
            })
            .collect();

        assert_eq!(
            states,
            vec![
                (false, 0), // After deleting from middle
                (false, 0), // After deleting from end
            ]
        );
    }

    // --- Image attachment tests ---
    #[test]
    fn attach_image_and_submit_includes_image_paths() {
        let (tx, _rx) = unbounded_channel::<AppEvent>();
        let sender = AppEventSender::new(tx);
        let mut composer = ChatComposer::new(
            true,
            sender,
            false,
            "Ask Codex to do anything".to_string(),
            false,
        );
        let path = PathBuf::from("/tmp/image1.png");
        composer.attach_image(path.clone(), 32, 16, "PNG");
        composer.handle_paste(" hi".into());
        let (result, _) =
            composer.handle_key_event(KeyEvent::new(KeyCode::Enter, KeyModifiers::NONE));
        match result {
            InputResult::Submitted(text) => assert_eq!(text, "[image1.png 32x16] hi"),
            _ => panic!("expected Submitted"),
        }
        let imgs = composer.take_recent_submission_images();
        assert_eq!(vec![path], imgs);
    }

    #[test]
    fn attach_image_without_text_submits_empty_text_and_images() {
        let (tx, _rx) = unbounded_channel::<AppEvent>();
        let sender = AppEventSender::new(tx);
        let mut composer = ChatComposer::new(
            true,
            sender,
            false,
            "Ask Codex to do anything".to_string(),
            false,
        );
        let path = PathBuf::from("/tmp/image2.png");
        composer.attach_image(path.clone(), 10, 5, "PNG");
        let (result, _) =
            composer.handle_key_event(KeyEvent::new(KeyCode::Enter, KeyModifiers::NONE));
        match result {
            InputResult::Submitted(text) => assert_eq!(text, "[image2.png 10x5]"),
            _ => panic!("expected Submitted"),
        }
        let imgs = composer.take_recent_submission_images();
        assert_eq!(imgs.len(), 1);
        assert_eq!(imgs[0], path);
        assert!(composer.attached_images.is_empty());
    }

    #[test]
    fn image_placeholder_backspace_behaves_like_text_placeholder() {
        let (tx, _rx) = unbounded_channel::<AppEvent>();
        let sender = AppEventSender::new(tx);
        let mut composer = ChatComposer::new(
            true,
            sender,
            false,
            "Ask Codex to do anything".to_string(),
            false,
        );
        let path = PathBuf::from("/tmp/image3.png");
        composer.attach_image(path.clone(), 20, 10, "PNG");
        let placeholder = composer.attached_images[0].placeholder.clone();

        // Case 1: backspace at end
        composer.textarea.move_cursor_to_end_of_line(false);
        composer.handle_key_event(KeyEvent::new(KeyCode::Backspace, KeyModifiers::NONE));
        assert!(!composer.textarea.text().contains(&placeholder));
        assert!(composer.attached_images.is_empty());

        // Re-add and test backspace in middle: should break the placeholder string
        // and drop the image mapping (same as text placeholder behavior).
        composer.attach_image(path, 20, 10, "PNG");
        let placeholder2 = composer.attached_images[0].placeholder.clone();
        // Move cursor to roughly middle of placeholder
        if let Some(start_pos) = composer.textarea.text().find(&placeholder2) {
            let mid_pos = start_pos + (placeholder2.len() / 2);
            composer.textarea.set_cursor(mid_pos);
            composer.handle_key_event(KeyEvent::new(KeyCode::Backspace, KeyModifiers::NONE));
            assert!(!composer.textarea.text().contains(&placeholder2));
            assert!(composer.attached_images.is_empty());
        } else {
            panic!("Placeholder not found in textarea");
        }
    }

    #[test]
    fn backspace_with_multibyte_text_before_placeholder_does_not_panic() {
        use crossterm::event::KeyCode;
        use crossterm::event::KeyEvent;
        use crossterm::event::KeyModifiers;

        let (tx, _rx) = unbounded_channel::<AppEvent>();
        let sender = AppEventSender::new(tx);
        let mut composer = ChatComposer::new(
            true,
            sender,
            false,
            "Ask Codex to do anything".to_string(),
            false,
        );

        // Insert an image placeholder at the start
        let path = PathBuf::from("/tmp/image_multibyte.png");
        composer.attach_image(path, 10, 5, "PNG");
        // Add multibyte text after the placeholder
        composer.textarea.insert_str("日本語");

        // Cursor is at end; pressing backspace should delete the last character
        // without panicking and leave the placeholder intact.
        composer.handle_key_event(KeyEvent::new(KeyCode::Backspace, KeyModifiers::NONE));

        assert_eq!(composer.attached_images.len(), 1);
        assert!(
            composer
                .textarea
                .text()
                .starts_with("[image_multibyte.png 10x5]")
        );
    }

    #[test]
    fn deleting_one_of_duplicate_image_placeholders_removes_matching_entry() {
        let (tx, _rx) = unbounded_channel::<AppEvent>();
        let sender = AppEventSender::new(tx);
        let mut composer = ChatComposer::new(
            true,
            sender,
            false,
            "Ask Codex to do anything".to_string(),
            false,
        );

        let path1 = PathBuf::from("/tmp/image_dup1.png");
        let path2 = PathBuf::from("/tmp/image_dup2.png");

        composer.attach_image(path1, 10, 5, "PNG");
        // separate placeholders with a space for clarity
        composer.handle_paste(" ".into());
        composer.attach_image(path2.clone(), 10, 5, "PNG");

        let placeholder1 = composer.attached_images[0].placeholder.clone();
        let placeholder2 = composer.attached_images[1].placeholder.clone();
        let text = composer.textarea.text().to_string();
        let start1 = text.find(&placeholder1).expect("first placeholder present");
        let end1 = start1 + placeholder1.len();
        composer.textarea.set_cursor(end1);

        // Backspace should delete the first placeholder and its mapping.
        composer.handle_key_event(KeyEvent::new(KeyCode::Backspace, KeyModifiers::NONE));

        let new_text = composer.textarea.text().to_string();
        assert_eq!(
            0,
            new_text.matches(&placeholder1).count(),
            "first placeholder removed"
        );
        assert_eq!(
            1,
            new_text.matches(&placeholder2).count(),
            "second placeholder remains"
        );
        assert_eq!(
            vec![AttachedImage {
                path: path2,
                placeholder: "[image_dup2.png 10x5]".to_string()
            }],
            composer.attached_images,
            "one image mapping remains"
        );
    }

    #[test]
    fn pasting_filepath_attaches_image() {
        let tmp = tempdir().expect("create TempDir");
        let tmp_path: PathBuf = tmp.path().join("codex_tui_test_paste_image.png");
        let img: ImageBuffer<Rgba<u8>, Vec<u8>> =
            ImageBuffer::from_fn(3, 2, |_x, _y| Rgba([1, 2, 3, 255]));
        img.save(&tmp_path).expect("failed to write temp png");

        let (tx, _rx) = unbounded_channel::<AppEvent>();
        let sender = AppEventSender::new(tx);
        let mut composer = ChatComposer::new(
            true,
            sender,
            false,
            "Ask Codex to do anything".to_string(),
            false,
        );

        let needs_redraw = composer.handle_paste(tmp_path.to_string_lossy().to_string());
        assert!(needs_redraw);
        assert!(
            composer
                .textarea
                .text()
                .starts_with("[codex_tui_test_paste_image.png 3x2] ")
        );

        let imgs = composer.take_recent_submission_images();
        assert_eq!(imgs, vec![tmp_path]);
    }

    #[test]
    fn selecting_custom_prompt_without_args_submits_content() {
        let prompt_text = "Hello from saved prompt";

        let (tx, _rx) = unbounded_channel::<AppEvent>();
        let sender = AppEventSender::new(tx);
        let mut composer = ChatComposer::new(
            true,
            sender,
            false,
            "Ask Codex to do anything".to_string(),
            false,
        );

        // Inject prompts as if received via event.
        composer.set_custom_prompts(vec![CustomPrompt {
            name: "my-prompt".to_string(),
            path: "/tmp/my-prompt.md".to_string().into(),
            content: prompt_text.to_string(),
            description: None,
            argument_hint: None,
        }]);

        type_chars_humanlike(
            &mut composer,
            &[
                '/', 'p', 'r', 'o', 'm', 'p', 't', 's', ':', 'm', 'y', '-', 'p', 'r', 'o', 'm',
                'p', 't',
            ],
        );

        let (result, _needs_redraw) =
            composer.handle_key_event(KeyEvent::new(KeyCode::Enter, KeyModifiers::NONE));

        assert_eq!(InputResult::Submitted(prompt_text.to_string()), result);
        assert!(composer.textarea.is_empty());
    }

    #[test]
    fn custom_prompt_submission_expands_arguments() {
        let (tx, _rx) = unbounded_channel::<AppEvent>();
        let sender = AppEventSender::new(tx);
        let mut composer = ChatComposer::new(
            true,
            sender,
            false,
            "Ask Codex to do anything".to_string(),
            false,
        );

        composer.set_custom_prompts(vec![CustomPrompt {
            name: "my-prompt".to_string(),
            path: "/tmp/my-prompt.md".to_string().into(),
            content: "Review $USER changes on $BRANCH".to_string(),
            description: None,
            argument_hint: None,
        }]);

        composer
            .textarea
            .set_text("/prompts:my-prompt USER=Alice BRANCH=main");

        let (result, _needs_redraw) =
            composer.handle_key_event(KeyEvent::new(KeyCode::Enter, KeyModifiers::NONE));

        assert_eq!(
            InputResult::Submitted("Review Alice changes on main".to_string()),
            result
        );
        assert!(composer.textarea.is_empty());
    }

    #[test]
    fn custom_prompt_submission_accepts_quoted_values() {
        let (tx, _rx) = unbounded_channel::<AppEvent>();
        let sender = AppEventSender::new(tx);
        let mut composer = ChatComposer::new(
            true,
            sender,
            false,
            "Ask Codex to do anything".to_string(),
            false,
        );

        composer.set_custom_prompts(vec![CustomPrompt {
            name: "my-prompt".to_string(),
            path: "/tmp/my-prompt.md".to_string().into(),
            content: "Pair $USER with $BRANCH".to_string(),
            description: None,
            argument_hint: None,
        }]);

        composer
            .textarea
            .set_text("/prompts:my-prompt USER=\"Alice Smith\" BRANCH=dev-main");

        let (result, _needs_redraw) =
            composer.handle_key_event(KeyEvent::new(KeyCode::Enter, KeyModifiers::NONE));

        assert_eq!(
            InputResult::Submitted("Pair Alice Smith with dev-main".to_string()),
            result
        );
        assert!(composer.textarea.is_empty());
    }

    #[test]
    fn slash_path_input_submits_without_command_error() {
        use crossterm::event::KeyCode;
        use crossterm::event::KeyEvent;
        use crossterm::event::KeyModifiers;

        let (tx, mut rx) = unbounded_channel::<AppEvent>();
        let sender = AppEventSender::new(tx);
        let mut composer = ChatComposer::new(
            true,
            sender,
            false,
            "Ask Codex to do anything".to_string(),
            false,
        );

        composer
            .textarea
            .set_text("/Users/example/project/src/main.rs");

        let (result, _needs_redraw) =
            composer.handle_key_event(KeyEvent::new(KeyCode::Enter, KeyModifiers::NONE));

        if let InputResult::Submitted(text) = result {
            assert_eq!(text, "/Users/example/project/src/main.rs");
        } else {
            panic!("expected Submitted");
        }
        assert!(composer.textarea.is_empty());
        match rx.try_recv() {
            Ok(event) => panic!("unexpected event: {event:?}"),
            Err(tokio::sync::mpsc::error::TryRecvError::Empty) => {}
            Err(err) => panic!("unexpected channel state: {err:?}"),
        }
    }

    #[test]
    fn slash_with_leading_space_submits_as_text() {
        use crossterm::event::KeyCode;
        use crossterm::event::KeyEvent;
        use crossterm::event::KeyModifiers;

        let (tx, mut rx) = unbounded_channel::<AppEvent>();
        let sender = AppEventSender::new(tx);
        let mut composer = ChatComposer::new(
            true,
            sender,
            false,
            "Ask Codex to do anything".to_string(),
            false,
        );

        composer.textarea.set_text(" /this-looks-like-a-command");

        let (result, _needs_redraw) =
            composer.handle_key_event(KeyEvent::new(KeyCode::Enter, KeyModifiers::NONE));

        if let InputResult::Submitted(text) = result {
            assert_eq!(text, "/this-looks-like-a-command");
        } else {
            panic!("expected Submitted");
        }
        assert!(composer.textarea.is_empty());
        match rx.try_recv() {
            Ok(event) => panic!("unexpected event: {event:?}"),
            Err(tokio::sync::mpsc::error::TryRecvError::Empty) => {}
            Err(err) => panic!("unexpected channel state: {err:?}"),
        }
    }

    #[test]
    fn custom_prompt_invalid_args_reports_error() {
        let (tx, mut rx) = unbounded_channel::<AppEvent>();
        let sender = AppEventSender::new(tx);
        let mut composer = ChatComposer::new(
            true,
            sender,
            false,
            "Ask Codex to do anything".to_string(),
            false,
        );

        composer.set_custom_prompts(vec![CustomPrompt {
            name: "my-prompt".to_string(),
            path: "/tmp/my-prompt.md".to_string().into(),
            content: "Review $USER changes".to_string(),
            description: None,
            argument_hint: None,
        }]);

        composer
            .textarea
            .set_text("/prompts:my-prompt USER=Alice stray");

        let (result, _needs_redraw) =
            composer.handle_key_event(KeyEvent::new(KeyCode::Enter, KeyModifiers::NONE));

        assert_eq!(InputResult::None, result);
        assert_eq!(
            "/prompts:my-prompt USER=Alice stray",
            composer.textarea.text()
        );

        let mut found_error = false;
        while let Ok(event) = rx.try_recv() {
            if let AppEvent::InsertHistoryCell(cell) = event {
                let message = cell
                    .display_lines(80)
                    .into_iter()
                    .map(|line| line.to_string())
                    .collect::<Vec<_>>()
                    .join("\n");
                assert!(message.contains("expected key=value"));
                found_error = true;
                break;
            }
        }
        assert!(found_error, "expected error history cell to be sent");
    }

    #[test]
    fn custom_prompt_missing_required_args_reports_error() {
        let (tx, mut rx) = unbounded_channel::<AppEvent>();
        let sender = AppEventSender::new(tx);
        let mut composer = ChatComposer::new(
            true,
            sender,
            false,
            "Ask Codex to do anything".to_string(),
            false,
        );

        composer.set_custom_prompts(vec![CustomPrompt {
            name: "my-prompt".to_string(),
            path: "/tmp/my-prompt.md".to_string().into(),
            content: "Review $USER changes on $BRANCH".to_string(),
            description: None,
            argument_hint: None,
        }]);

        // Provide only one of the required args
        composer.textarea.set_text("/prompts:my-prompt USER=Alice");

        let (result, _needs_redraw) =
            composer.handle_key_event(KeyEvent::new(KeyCode::Enter, KeyModifiers::NONE));

        assert_eq!(InputResult::None, result);
        assert_eq!("/prompts:my-prompt USER=Alice", composer.textarea.text());

        let mut found_error = false;
        while let Ok(event) = rx.try_recv() {
            if let AppEvent::InsertHistoryCell(cell) = event {
                let message = cell
                    .display_lines(80)
                    .into_iter()
                    .map(|line| line.to_string())
                    .collect::<Vec<_>>()
                    .join("\n");
                assert!(message.to_lowercase().contains("missing required args"));
                assert!(message.contains("BRANCH"));
                found_error = true;
                break;
            }
        }
        assert!(
            found_error,
            "expected missing args error history cell to be sent"
        );
    }

    #[test]
    fn selecting_custom_prompt_with_args_expands_placeholders() {
        // Support $1..$9 and $ARGUMENTS in prompt content.
        let prompt_text = "Header: $1\nArgs: $ARGUMENTS\nNinth: $9\n";

        let (tx, _rx) = unbounded_channel::<AppEvent>();
        let sender = AppEventSender::new(tx);
        let mut composer = ChatComposer::new(
            true,
            sender,
            false,
            "Ask Codex to do anything".to_string(),
            false,
        );

        composer.set_custom_prompts(vec![CustomPrompt {
            name: "my-prompt".to_string(),
            path: "/tmp/my-prompt.md".to_string().into(),
            content: prompt_text.to_string(),
            description: None,
            argument_hint: None,
        }]);

        // Type the slash command with two args and hit Enter to submit.
        type_chars_humanlike(
            &mut composer,
            &[
                '/', 'p', 'r', 'o', 'm', 'p', 't', 's', ':', 'm', 'y', '-', 'p', 'r', 'o', 'm',
                'p', 't', ' ', 'f', 'o', 'o', ' ', 'b', 'a', 'r',
            ],
        );
        let (result, _needs_redraw) =
            composer.handle_key_event(KeyEvent::new(KeyCode::Enter, KeyModifiers::NONE));

        let expected = "Header: foo\nArgs: foo bar\nNinth: \n".to_string();
        assert_eq!(InputResult::Submitted(expected), result);
    }

    #[test]
    fn numeric_prompt_positional_args_does_not_error() {
        // Ensure that a prompt with only numeric placeholders does not trigger
        // key=value parsing errors when given positional arguments.
        let (tx, _rx) = unbounded_channel::<AppEvent>();
        let sender = AppEventSender::new(tx);
        let mut composer = ChatComposer::new(
            true,
            sender,
            false,
            "Ask Codex to do anything".to_string(),
            false,
        );

        composer.set_custom_prompts(vec![CustomPrompt {
            name: "elegant".to_string(),
            path: "/tmp/elegant.md".to_string().into(),
            content: "Echo: $ARGUMENTS".to_string(),
            description: None,
            argument_hint: None,
        }]);

        // Type positional args; should submit with numeric expansion, no errors.
        composer.textarea.set_text("/prompts:elegant hi");
        let (result, _needs_redraw) =
            composer.handle_key_event(KeyEvent::new(KeyCode::Enter, KeyModifiers::NONE));

        assert_eq!(InputResult::Submitted("Echo: hi".to_string()), result);
        assert!(composer.textarea.is_empty());
    }

    #[test]
    fn selecting_custom_prompt_with_no_args_inserts_template() {
        let prompt_text = "X:$1 Y:$2 All:[$ARGUMENTS]";

        let (tx, _rx) = unbounded_channel::<AppEvent>();
        let sender = AppEventSender::new(tx);
        let mut composer = ChatComposer::new(
            true,
            sender,
            false,
            "Ask Codex to do anything".to_string(),
            false,
        );

        composer.set_custom_prompts(vec![CustomPrompt {
            name: "p".to_string(),
            path: "/tmp/p.md".to_string().into(),
            content: prompt_text.to_string(),
            description: None,
            argument_hint: None,
        }]);

        type_chars_humanlike(
            &mut composer,
            &['/', 'p', 'r', 'o', 'm', 'p', 't', 's', ':', 'p'],
        );
        let (result, _needs_redraw) =
            composer.handle_key_event(KeyEvent::new(KeyCode::Enter, KeyModifiers::NONE));

        // With no args typed, selecting the prompt inserts the command template
        // and does not submit immediately.
        assert_eq!(InputResult::None, result);
        assert_eq!("/prompts:p ", composer.textarea.text());
    }

    #[test]
    fn selecting_custom_prompt_preserves_literal_dollar_dollar() {
        // '$$' should remain untouched.
        let prompt_text = "Cost: $$ and first: $1";

        let (tx, _rx) = unbounded_channel::<AppEvent>();
        let sender = AppEventSender::new(tx);
        let mut composer = ChatComposer::new(
            true,
            sender,
            false,
            "Ask Codex to do anything".to_string(),
            false,
        );

        composer.set_custom_prompts(vec![CustomPrompt {
            name: "price".to_string(),
            path: "/tmp/price.md".to_string().into(),
            content: prompt_text.to_string(),
            description: None,
            argument_hint: None,
        }]);

        type_chars_humanlike(
            &mut composer,
            &[
                '/', 'p', 'r', 'o', 'm', 'p', 't', 's', ':', 'p', 'r', 'i', 'c', 'e', ' ', 'x',
            ],
        );
        let (result, _needs_redraw) =
            composer.handle_key_event(KeyEvent::new(KeyCode::Enter, KeyModifiers::NONE));

        assert_eq!(
            InputResult::Submitted("Cost: $$ and first: x".to_string()),
            result
        );
    }

    #[test]
    fn selecting_custom_prompt_reuses_cached_arguments_join() {
        let prompt_text = "First: $ARGUMENTS\nSecond: $ARGUMENTS";

        let (tx, _rx) = unbounded_channel::<AppEvent>();
        let sender = AppEventSender::new(tx);
        let mut composer = ChatComposer::new(
            true,
            sender,
            false,
            "Ask Codex to do anything".to_string(),
            false,
        );

        composer.set_custom_prompts(vec![CustomPrompt {
            name: "repeat".to_string(),
            path: "/tmp/repeat.md".to_string().into(),
            content: prompt_text.to_string(),
            description: None,
            argument_hint: None,
        }]);

        type_chars_humanlike(
            &mut composer,
            &[
                '/', 'p', 'r', 'o', 'm', 'p', 't', 's', ':', 'r', 'e', 'p', 'e', 'a', 't', ' ',
                'o', 'n', 'e', ' ', 't', 'w', 'o',
            ],
        );
        let (result, _needs_redraw) =
            composer.handle_key_event(KeyEvent::new(KeyCode::Enter, KeyModifiers::NONE));

        let expected = "First: one two\nSecond: one two".to_string();
        assert_eq!(InputResult::Submitted(expected), result);
    }

    #[test]
    fn burst_paste_fast_small_buffers_and_flushes_on_stop() {
        use crossterm::event::KeyCode;
        use crossterm::event::KeyEvent;
        use crossterm::event::KeyModifiers;

        let (tx, _rx) = unbounded_channel::<AppEvent>();
        let sender = AppEventSender::new(tx);
        let mut composer = ChatComposer::new(
            true,
            sender,
            false,
            "Ask Codex to do anything".to_string(),
            false,
        );

        let count = 32;
        for _ in 0..count {
            let _ =
                composer.handle_key_event(KeyEvent::new(KeyCode::Char('a'), KeyModifiers::NONE));
            assert!(
                composer.is_in_paste_burst(),
                "expected active paste burst during fast typing"
            );
            assert!(
                composer.textarea.text().is_empty(),
                "text should not appear during burst"
            );
        }

        assert!(
            composer.textarea.text().is_empty(),
            "text should remain empty until flush"
        );
        std::thread::sleep(ChatComposer::recommended_paste_flush_delay());
        let flushed = composer.flush_paste_burst_if_due();
        assert!(flushed, "expected buffered text to flush after stop");
        assert_eq!(composer.textarea.text(), "a".repeat(count));
        assert!(
            composer.pending_pastes.is_empty(),
            "no placeholder for small burst"
        );
    }

    #[test]
    fn burst_paste_fast_large_inserts_placeholder_on_flush() {
        use crossterm::event::KeyCode;
        use crossterm::event::KeyEvent;
        use crossterm::event::KeyModifiers;

        let (tx, _rx) = unbounded_channel::<AppEvent>();
        let sender = AppEventSender::new(tx);
        let mut composer = ChatComposer::new(
            true,
            sender,
            false,
            "Ask Codex to do anything".to_string(),
            false,
        );

        let count = LARGE_PASTE_CHAR_THRESHOLD + 1; // > threshold to trigger placeholder
        for _ in 0..count {
            let _ =
                composer.handle_key_event(KeyEvent::new(KeyCode::Char('x'), KeyModifiers::NONE));
        }

        // Nothing should appear until we stop and flush
        assert!(composer.textarea.text().is_empty());
        std::thread::sleep(ChatComposer::recommended_paste_flush_delay());
        let flushed = composer.flush_paste_burst_if_due();
        assert!(flushed, "expected flush after stopping fast input");

        let expected_placeholder = format!("[Pasted Content {count} chars]");
        assert_eq!(composer.textarea.text(), expected_placeholder);
        assert_eq!(composer.pending_pastes.len(), 1);
        assert_eq!(composer.pending_pastes[0].0, expected_placeholder);
        assert_eq!(composer.pending_pastes[0].1.len(), count);
        assert!(composer.pending_pastes[0].1.chars().all(|c| c == 'x'));
    }

    #[test]
    fn humanlike_typing_1000_chars_appears_live_no_placeholder() {
        let (tx, _rx) = unbounded_channel::<AppEvent>();
        let sender = AppEventSender::new(tx);
        let mut composer = ChatComposer::new(
            true,
            sender,
            false,
            "Ask Codex to do anything".to_string(),
            false,
        );

        let count = LARGE_PASTE_CHAR_THRESHOLD; // 1000 in current config
        let chars: Vec<char> = vec!['z'; count];
        type_chars_humanlike(&mut composer, &chars);

        assert_eq!(composer.textarea.text(), "z".repeat(count));
        assert!(composer.pending_pastes.is_empty());
    }
}<|MERGE_RESOLUTION|>--- conflicted
+++ resolved
@@ -58,6 +58,7 @@
 use std::sync::Arc;
 use std::sync::atomic::AtomicBool;
 use std::sync::atomic::Ordering;
+use std::thread;
 use std::time::Duration;
 use std::time::Instant;
 
@@ -65,6 +66,7 @@
 use std::collections::VecDeque;
 #[cfg(not(target_env = "musl"))]
 use std::sync::Mutex;
+use tokio::runtime::Handle;
 
 /// If the pasted content exceeds this number of characters, replace it with a
 /// placeholder in the UI.
@@ -124,8 +126,7 @@
     custom_prompts: Vec<CustomPrompt>,
     footer_mode: FooterMode,
     footer_hint_override: Option<Vec<(String, String)>>,
-<<<<<<< HEAD
-    context_window_percent: Option<u8>,
+    context_window_percent: Option<i64>,
     // Monotonically increasing identifier for textarea elements we insert.
     next_element_id: u64,
 
@@ -133,9 +134,6 @@
     voice: Option<crate::voice::VoiceCapture>,
     #[cfg(not(target_env = "musl"))]
     recording_placeholder_id: Option<String>,
-=======
-    context_window_percent: Option<i64>,
->>>>>>> da82153a
 }
 
 /// Popup state – at most one can be visible at any time.
@@ -1154,17 +1152,8 @@
 
                 // Spawn a delayed task to flip an atomic flag; we check it on next key event.
                 let flag = Arc::new(AtomicBool::new(false));
-                let flag_clone = flag.clone();
                 let frame = self.frame_requester.clone();
-                tokio::spawn(async move {
-                    tokio::time::sleep(std::time::Duration::from_millis(500)).await;
-                    // Signal timer elapsed for this id
-                    flag_clone.store(true, Ordering::Relaxed);
-                    // Request a frame so the draw loop can process the conversion without key repeats
-                    if let Some(frame) = frame {
-                        frame.schedule_frame();
-                    }
-                });
+                Self::schedule_space_hold_timer(flag.clone(), frame);
                 self.space_hold_trigger = Some(flag);
 
                 (InputResult::None, true)
@@ -1699,6 +1688,30 @@
             self.footer_mode = esc_hint_mode(self.footer_mode, self.is_task_running);
         } else {
             self.footer_mode = reset_mode_after_activity(self.footer_mode);
+        }
+    }
+
+    fn schedule_space_hold_timer(flag: Arc<AtomicBool>, frame: Option<FrameRequester>) {
+        const HOLD_DELAY_MILLIS: u64 = 500;
+        if let Ok(handle) = Handle::try_current() {
+            let flag_clone = flag;
+            let frame_clone = frame;
+            handle.spawn(async move {
+                tokio::time::sleep(Duration::from_millis(HOLD_DELAY_MILLIS)).await;
+                Self::complete_space_hold_timer(flag_clone, frame_clone);
+            });
+        } else {
+            thread::spawn(move || {
+                thread::sleep(Duration::from_millis(HOLD_DELAY_MILLIS));
+                Self::complete_space_hold_timer(flag, frame);
+            });
+        }
+    }
+
+    fn complete_space_hold_timer(flag: Arc<AtomicBool>, frame: Option<FrameRequester>) {
+        flag.store(true, Ordering::Relaxed);
+        if let Some(frame) = frame {
+            frame.schedule_frame();
         }
     }
 }
