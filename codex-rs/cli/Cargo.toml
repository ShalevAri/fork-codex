--- conflicted
+++ resolved
@@ -35,11 +35,8 @@
 codex-rmcp-client = { workspace = true }
 codex-stdio-to-uds = { workspace = true }
 codex-tui = { workspace = true }
-<<<<<<< HEAD
+ctor = { workspace = true }
 libc = { workspace = true }
-=======
-ctor = { workspace = true }
->>>>>>> 7fc01c6e
 owo-colors = { workspace = true }
 regex-lite = { workspace = true}
 serde_json = { workspace = true }
